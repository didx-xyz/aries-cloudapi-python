--- conflicted
+++ resolved
@@ -36,13 +36,9 @@
         if [ -f requirements.txt ]; then pip install -r requirements.txt; fi
     - name: Test with pytest
       run: |
-<<<<<<< HEAD
-        pytest --cov --ignore=app/tests/bdd
-=======
         cd app
-        pytest --cov
+        pytest --cov --ignore=tests/bdd
         echo done
->>>>>>> afaf8bc1
     - name: Run Pylint
       run: |
         pip install pylint
