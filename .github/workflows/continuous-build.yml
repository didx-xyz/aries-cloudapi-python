# This workflow will install Python dependencies, run tests and lint with a single version of Python
# For more information see: https://help.github.com/actions/language-and-framework-guides/using-python-with-github-actions

name: Continuous Build

on:
  push:
    branches: [development, main]
  pull_request:
    branches: [development]
  workflow_dispatch:

jobs:
  build:
    runs-on: ubuntu-latest
    steps:
      - uses: actions/checkout@v2
        with:
          fetch-depth: 0
      - name: Set up Python 3.8.10
        uses: actions/setup-python@v2
        with:
          python-version: 3.8.10
      - name: Install test dependencies.
        run: |
          python -m pip install --upgrade pip
          pip install -r app/requirements.txt -r requirements.dev.txt -r trustregistry/requirements.txt
      - name: Install docker-compose with pip
        run: pip install docker-compose
      - name: Start Test Harness
        run: |
<<<<<<< HEAD
          rm -rf ./data
          mkdir ./data
=======
          mkdir -p ./data
>>>>>>> 12b97f31
          sudo chown -R $(id -u):$(id -g) ./data
          sudo chmod 777 ./data -R
          chmod u+x manage
          i=0
          echo waiting for aca-py container to startup
          ./manage up-daemon-usecache
          sleep 150
          while [ $i -le 240 ]
          do
            if (docker logs $(docker ps -f name="governance-ga-agent" | awk 'FNR == 2 {print $1}') | grep -q "::::::::::::::::::::::::::::::::::::::::::::::
            :: Alice                                    ::
            ::                                          ::
            ::                                          ::
            :: Inbound Transports:                      ::
            ::                                          ::
            :: "); echo wait over; exit 0; then ((i++)); fi
          done
        shell: bash
      - name: Test with pytest
        id: test
        continue-on-error: true
        run: |
          pytest  --cov=trustregistry --cov=app trustregistry app
          bash <(curl -Ls https://coverage.codacy.com/get.sh) report -r coverage.xml
          echo done
        env:
          CODACY_PROJECT_TOKEN: ${{ secrets.CODACY_PROJECT_TOKEN }} # Needed for Codacy reporting
      - name: Retry tests
        if: steps.test.outcome=='failure' # check the step outcome, retry 1st time
        run: |
          docker-compose up --build -d governance-ga-agent
          docker-compose up --build -d governance-multitenant-agent
          sleep 120
          pytest trustregistry app --cov=trustregistry --cov=app --ignore=webhooks --log-cli-level=1
          bash <(curl -Ls https://coverage.codacy.com/get.sh) report -r coverage.xml
          echo done
        env:
          CODACY_PROJECT_TOKEN: ${{ secrets.CODACY_PROJECT_TOKEN }} # Needed for Codacy reporting
      - name: Run Pylint
        run: |
          pylint app --rcfile=.pylintrc -r n --msg-template="{path}:{line}: [{msg_id}({symbol}), {obj}] {msg}" --exit-zero > pylintreport.txt
      - name: Tear down test harness
        run: |
          ./manage down || true
  deploy:
    runs-on: ubuntu-latest
    steps:
      - name: multiple command
        if: github.ref == 'refs/heads/development' && github.repository == 'didx-xyz/aries-cloudapi-python' && github.event_name == 'push'
        uses: appleboy/ssh-action@master
        with:
          host: ${{ secrets.HOSTNAME }}
          username: ${{ secrets.USERNAME }}
          key: ${{ secrets.KEY }}
          port: ${{ secrets.PORT }}
          script: |
            cd aries-cloudapi-python
            git pull
            make stop_n_clean
            ./manage up-as-daemon<|MERGE_RESOLUTION|>--- conflicted
+++ resolved
@@ -29,12 +29,7 @@
         run: pip install docker-compose
       - name: Start Test Harness
         run: |
-<<<<<<< HEAD
-          rm -rf ./data
-          mkdir ./data
-=======
           mkdir -p ./data
->>>>>>> 12b97f31
           sudo chown -R $(id -u):$(id -g) ./data
           sudo chmod 777 ./data -R
           chmod u+x manage
