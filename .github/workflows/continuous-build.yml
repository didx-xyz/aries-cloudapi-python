--- conflicted
+++ resolved
@@ -43,10 +43,6 @@
       id: test
       continue-on-error: true
       run: |
-<<<<<<< HEAD
-        cd app
-        pytest --cov
-=======
         docker-compose up --build -d yoma-ga-agent
         docker-compose up --build -d yoma-multitenant-agent
         sleep 120
@@ -59,7 +55,6 @@
         docker-compose up --build -d yoma-multitenant-agent
         sleep 120
         pytest trustregistry app --cov=trustregistry --cov=app --ignore=webhooks --log-cli-level=1
->>>>>>> 1111f180
         echo done
     - name: Run Pylint
       run: |
