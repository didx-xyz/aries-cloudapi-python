import json
from enum import Enum

from aiohttp import ClientError
from datetime import datetime

from typing import Optional, Dict, List

import logging
from pydantic import BaseModel

from aries_cloudcontroller import AriesAgentControllerBase
from dependencies import member_admin_agent, admin_agent_selector
from fastapi import APIRouter, Depends, HTTPException

logger = logging.getLogger(__name__)

<<<<<<< HEAD
from dependencies import admin_agent_selector
=======
router = APIRouter(prefix="/admin/wallet-multitenant", tags=["Admin: Wallets"])


class KeyManagementMode(Enum):
    managed = "managed"
    unmanaged = "unmanaged"


class WalletDispatchType(Enum):
    default = "default"
    both = "both"
    base = "base"


class WalletType(Enum):
    askar = "askar"
    in_memory = "in_memory"
    indy = "indy"


"""    "CreateWalletRequest": {
      "properties": {
        "image_url": {
          "description": "Image url for this wallet. This image url is publicized            (self-attested) to other agents as part of forming a connection.",
          "example": "https://aries.ca/images/sample.png",
          "type": "string"
        },
        "key_management_mode": {
          "description": "Key management method to use for this wallet.",
          "enum": [
            "managed"
          ],
          "example": "managed",
          "type": "string"
        },
        "label": {
          "description": "Label for this wallet. This label is publicized            (self-attested) to other agents as part of forming a connection.",
          "example": "Alice",
          "type": "string"
        },
        "wallet_dispatch_type": {
          "description": "Webhook target dispatch type for this wallet.             default - Dispatch only to webhooks associated with this wallet.             base - Dispatch only to webhooks associated with the base wallet.             both - Dispatch to both webhook targets.",
          "enum": [
            "default",
            "both",
            "base"
          ],
          "example": "default",
          "type": "string"
        },
        "wallet_key": {
          "description": "Master key used for key derivation.",
          "example": "MySecretKey123",
          "type": "string"
        },
        "wallet_name": {
          "description": "Wallet name",
          "example": "MyNewWallet",
          "type": "string"
        },
        "wallet_type": {
          "description": "Type of the wallet to create",
          "enum": [
            "askar",
            "in_memory",
            "indy"
          ],
          "example": "indy",
          "type": "string"
        },
        "wallet_webhook_urls": {
          "description": "List of Webhook URLs associated with this subwallet",
          "items": {
            "description": "Optional webhook URL to receive webhook messages",
            "example": "http://localhost:8022/webhooks",
            "type": "string"
          },
          "type": "array"
        }
      },
      "type": "object"
    },
"""


class CreateWalletRequest(BaseModel):
    image_url: Optional[str]
    label: str
    wallet_key: str
    wallet_name: str

    key_management_mode: KeyManagementMode = KeyManagementMode.managed
    wallet_dispatch_type: WalletDispatchType = WalletDispatchType.default
    wallet_type: WalletType = WalletType.indy
    wallet_webhook_urls: List[str] = []


"""    "CreateWalletResponse": {
      "properties": {
        "created_at": {
          "description": "Time of record creation",
          "example": "2021-07-12 07:31:03Z",
          "pattern": "^\\d{4}-\\d\\d-\\d\\d[T ]\\d\\d:\\d\\d(?:\\:(?:\\d\\d(?:\\.\\d{1,6})?))?(?:[+-]\\d\\d:?\\d\\d|Z|)$",
          "type": "string"
        },
        "key_management_mode": {
          "description": "Mode regarding management of wallet key",
          "enum": [
            "managed",
            "unmanaged"
          ],
          "type": "string"
        },
        "settings": {
          "description": "Settings for this wallet.",
          "type": "object"
        },
        "state": {
          "description": "Current record state",
          "example": "active",
          "type": "string"
        },
        "token": {
          "description": "Authorization token to authenticate wallet requests",
          "example": "eyJhbGciOiJFZERTQSJ9.eyJhIjogIjAifQ.dBjftJeZ4CVP-mB92K27uhbUJU1p1r_wW1gFWFOEjXk",
          "type": "string"
        },
        "updated_at": {
          "description": "Time of last record update",
          "example": "2021-07-12 07:31:03Z",
          "pattern": "^\\d{4}-\\d\\d-\\d\\d[T ]\\d\\d:\\d\\d(?:\\:(?:\\d\\d(?:\\.\\d{1,6})?))?(?:[+-]\\d\\d:?\\d\\d|Z|)$",
          "type": "string"
        },
        "wallet_id": {
          "description": "Wallet record ID",
          "example": "3fa85f64-5717-4562-b3fc-2c963f66afa6",
          "type": "string"
        }
      },
      "required": [
        "key_management_mode",
        "wallet_id"
      ],
      "type": "object"
    },
"""


class CreateWalletResponse(BaseModel):
    created_at: Optional[datetime]
    key_management_mode: KeyManagementMode
    settings: Optional[Dict]
    token: Optional[str]
    updated_at: Optional[datetime]
    wallet_id: str
    state: Optional[str]
>>>>>>> ec63685b


"""
  "WalletRecord": {
      "properties": {
        "created_at": {
          "description": "Time of record creation",
          "example": "2021-07-12 07:31:03Z",
          "pattern": "^\\d{4}-\\d\\d-\\d\\d[T ]\\d\\d:\\d\\d(?:\\:(?:\\d\\d(?:\\.\\d{1,6})?))?(?:[+-]\\d\\d:?\\d\\d|Z|)$",
          "type": "string"
        },
        "key_management_mode": {
          "description": "Mode regarding management of wallet key",
          "enum": [
            "managed",
            "unmanaged"
          ],
          "type": "string"
        },
        "settings": {
          "description": "Settings for this wallet.",
          "type": "object"
        },
        "state": {
          "description": "Current record state",
          "example": "active",
          "type": "string"
        },
        "updated_at": {
          "description": "Time of last record update",
          "example": "2021-07-12 07:31:03Z",
          "pattern": "^\\d{4}-\\d\\d-\\d\\d[T ]\\d\\d:\\d\\d(?:\\:(?:\\d\\d(?:\\.\\d{1,6})?))?(?:[+-]\\d\\d:?\\d\\d|Z|)$",
          "type": "string"
        },
        "wallet_id": {
          "description": "Wallet record ID",
          "example": "3fa85f64-5717-4562-b3fc-2c963f66afa6",
          "type": "string"
        }
      },
      "required": [
        "key_management_mode",
        "wallet_id"
      ],
      "type": "object"
    }"""


class WalletRecord(BaseModel):
    created_at: Optional[datetime]
    key_management_mode: KeyManagementMode
    settings: Optional[Dict]
    updated_at: Optional[datetime]
    wallet_id: str
    state: Optional[str]


class WalletList(BaseModel):
    results: List[WalletRecord]


"""    "CreateWalletTokenResponse": {
      "properties": {
        "token": {
          "description": "Authorization token to authenticate wallet requests",
          "example": "eyJhbGciOiJFZERTQSJ9.eyJhIjogIjAifQ.dBjftJeZ4CVP-mB92K27uhbUJU1p1r_wW1gFWFOEjXk",
          "type": "string"
        }
      },
      "type": "object"
    },"""


class CreateWalletTokenResponse(BaseModel):
    token: str


"""
   "UpdateWalletRequest": {
      "properties": {
        "image_url": {
          "description": "Image url for this wallet. This image url is publicized            (self-attested) to other agents as part of forming a connection.",
          "example": "https://aries.ca/images/sample.png",
          "type": "string"
        },
        "label": {
          "description": "Label for this wallet. This label is publicized            (self-attested) to other agents as part of forming a connection.",
          "example": "Alice",
          "type": "string"
        },
        "wallet_dispatch_type": {
          "description": "Webhook target dispatch type for this wallet.             default - Dispatch only to webhooks associated with this wallet.             base - Dispatch only to webhooks associated with the base wallet.             both - Dispatch to both webhook targets.",
          "enum": [
            "default",
            "both",
            "base"
          ],
          "example": "default",
          "type": "string"
        },
        "wallet_webhook_urls": {
          "description": "List of Webhook URLs associated with this subwallet",
          "items": {
            "description": "Optional webhook URL to receive webhook messages",
            "example": "http://localhost:8022/webhooks",
            "type": "string"
          },
          "type": "array"
        }
      },
      "type": "object"
   }"""


class UpdateWalletRequest(BaseModel):
    image_url: Optional[str]
    label: Optional[str]
    wallet_dispatch_type: Optional[WalletDispatchType] = WalletDispatchType.default
    wallet_webhook_urls: Optional[List[str]]


# TODO: This should be somehow restricted?!
<<<<<<< HEAD
@router.post("/create-wallet")
async def create_wallet(
    wallet_payload: dict = None,
    aries_controller: AriesAgentControllerBase = Depends(admin_agent_selector),
):
=======
@router.post("/create-wallet", response_model=CreateWalletResponse)
async def create_subwallet(
    wallet_payload: CreateWalletRequest,
    aries_controller: AriesAgentControllerBase = Depends(admin_agent_selector),
) -> CreateWalletResponse:
>>>>>>> ec63685b
    """
    Create a new wallet

    Parameters:
    -----------
    wallet_payload: CreateWalletRequest
        The payload for creating the wallet


    Returns:
    --------
    The response object from creating a wallet on the ledger

    Example Request Body:
    {
            "image_url": "https://aries.ca/images/sample.png",
            "key_management_mode": "managed",
            "label": "YOMA",
            "wallet_dispatch_type": "default",
            "wallet_key": "MySecretKey1234",
            "wallet_name": "YOMAsWallet",
            "wallet_type": "indy"
        }
    """
    # set wallet statics:
    if wallet_payload:
        wallet_response = await aries_controller.multitenant.create_subwallet(
            json.loads(wallet_payload.json())
            # pydantic.json() generates a string and cloudcontroller expects json as a dict
        )
    return wallet_response


@router.delete("/{wallet_id}")
async def remove_subwallet_by_id(
    wallet_id: str,
    aries_controller: AriesAgentControllerBase = Depends(admin_agent_selector),
):
    try:
        response = await aries_controller.multitenant.remove_subwallet_by_id(wallet_id)
        if response == {}:
            return {"status": "Successfully removed wallet"}
        else:
            raise HTTPException(500, "Unable to delete sub wallet")
    except ClientError as client_error:
        if client_error.value.status == 401:
            return HTTPException(401, "subwallet to delete is not found")


@router.get("/{wallet_id}/auth-token", response_model=CreateWalletTokenResponse)
async def get_subwallet_auth_token(
    wallet_id: str,
    aries_controller: AriesAgentControllerBase = Depends(admin_agent_selector),
):
    return await aries_controller.multitenant.get_subwallet_authtoken_by_id(
        wallet_id=wallet_id
    )


@router.post("/{wallet_id}", response_model=WalletRecord)
async def update_subwallet(
    payload: UpdateWalletRequest,
    wallet_id: str,
<<<<<<< HEAD
    aries_controller: AriesAgentControllerBase = Depends(admin_agent_selector),
):
    return await aries_controller.multitenant.update_subwallet_by_id(payload, wallet_id)
=======
    aries_controller: AriesAgentControllerBase = Depends(member_admin_agent),
) -> WalletRecord:
    return await aries_controller.multitenant.update_subwallet_by_id(
        json.loads(
            payload.json(exclude_unset=True, exclude_defaults=True, exclude_none=True)
        ),
        wallet_id,
    )
>>>>>>> ec63685b


@router.get("/query-subwallet", response_model=WalletList)
async def query_subwallet(
    wallet_name: str = None,
<<<<<<< HEAD
    aries_controller: AriesAgentControllerBase = Depends(admin_agent_selector),
):
=======
    aries_controller: AriesAgentControllerBase = Depends(member_admin_agent),
) -> WalletList:
>>>>>>> ec63685b
    return await aries_controller.multitenant.query_subwallets(wallet_name=wallet_name)


@router.get("/{wallet_id}", response_model=WalletRecord)
async def get_subwallet(
    wallet_id: str,
<<<<<<< HEAD
    aries_controller: AriesAgentControllerBase = Depends(admin_agent_selector),
):
=======
    aries_controller: AriesAgentControllerBase = Depends(member_admin_agent),
) -> WalletRecord:
>>>>>>> ec63685b
    return await aries_controller.multitenant.get_single_subwallet_by_id(wallet_id)<|MERGE_RESOLUTION|>--- conflicted
+++ resolved
@@ -15,9 +15,6 @@
 
 logger = logging.getLogger(__name__)
 
-<<<<<<< HEAD
-from dependencies import admin_agent_selector
-=======
 router = APIRouter(prefix="/admin/wallet-multitenant", tags=["Admin: Wallets"])
 
 
@@ -174,7 +171,6 @@
     updated_at: Optional[datetime]
     wallet_id: str
     state: Optional[str]
->>>>>>> ec63685b
 
 
 """
@@ -297,19 +293,11 @@
 
 
 # TODO: This should be somehow restricted?!
-<<<<<<< HEAD
-@router.post("/create-wallet")
-async def create_wallet(
-    wallet_payload: dict = None,
-    aries_controller: AriesAgentControllerBase = Depends(admin_agent_selector),
-):
-=======
 @router.post("/create-wallet", response_model=CreateWalletResponse)
 async def create_subwallet(
     wallet_payload: CreateWalletRequest,
     aries_controller: AriesAgentControllerBase = Depends(admin_agent_selector),
 ) -> CreateWalletResponse:
->>>>>>> ec63685b
     """
     Create a new wallet
 
@@ -373,11 +361,6 @@
 async def update_subwallet(
     payload: UpdateWalletRequest,
     wallet_id: str,
-<<<<<<< HEAD
-    aries_controller: AriesAgentControllerBase = Depends(admin_agent_selector),
-):
-    return await aries_controller.multitenant.update_subwallet_by_id(payload, wallet_id)
-=======
     aries_controller: AriesAgentControllerBase = Depends(member_admin_agent),
 ) -> WalletRecord:
     return await aries_controller.multitenant.update_subwallet_by_id(
@@ -386,30 +369,19 @@
         ),
         wallet_id,
     )
->>>>>>> ec63685b
 
 
 @router.get("/query-subwallet", response_model=WalletList)
 async def query_subwallet(
     wallet_name: str = None,
-<<<<<<< HEAD
-    aries_controller: AriesAgentControllerBase = Depends(admin_agent_selector),
-):
-=======
     aries_controller: AriesAgentControllerBase = Depends(member_admin_agent),
 ) -> WalletList:
->>>>>>> ec63685b
     return await aries_controller.multitenant.query_subwallets(wallet_name=wallet_name)
 
 
 @router.get("/{wallet_id}", response_model=WalletRecord)
 async def get_subwallet(
     wallet_id: str,
-<<<<<<< HEAD
-    aries_controller: AriesAgentControllerBase = Depends(admin_agent_selector),
-):
-=======
     aries_controller: AriesAgentControllerBase = Depends(member_admin_agent),
 ) -> WalletRecord:
->>>>>>> ec63685b
     return await aries_controller.multitenant.get_single_subwallet_by_id(wallet_id)