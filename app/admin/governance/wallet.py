import logging, json

from fastapi import APIRouter, HTTPException, Depends, Request

from schemas import (
    DidCreationResponse,
    InitWalletRequest,
)
from aries_cloudcontroller import AriesAgentControllerBase
import traceback

from acapy_ledger_facade import create_pub_did
from dependencies import *

logger = logging.getLogger(__name__)

router = APIRouter(prefix="/wallets", tags=["wallets"])

# TODO Should the admin_api_key be a dummy variable so the controller doesn't function w/o providing it?
# This all smells really - this has to be done in a better manner


@router.get("/create-pub-did", tags=["did"], response_model=DidCreationResponse)
async def create_public_did(
    aries_controller: AriesAgentControllerBase = Depends(yoma_agent),
):
    """
    Create a new public DID and
    write it to the ledger and
    receive its public info.

    Parameters:
    -----------
    api_key: Header(None)
        The request header object api_key
    wallet_id: Header(None)
        The request header object wallet_id
    tenant_jwt: Header(None)
        The request header object tenant_jwt

    Returns:
    * DID object (json)
    * Issuer verkey (str)
    * Issuer Endpoint (url)
    """
    return await create_pub_did(aries_controller)


# TODO: This should be somehow restricted?!
@router.post("/create-wallet")
async def create_wallet(
    wallet_payload: dict = None,
    aries_controller: AriesAgentControllerBase = Depends(member_admin_agent),
):
    """
    Create a new wallet

    Parameters:
    -----------
    wallet_payload: dict
        The payload for creating the wallet


    Returns:
    --------
    The response object from creating a wallet on the ledger

    Example Request Body:
    {
            "image_url": "https://aries.ca/images/sample.png",
            "key_management_mode": "managed",
            "label": "YOMA",
            "wallet_dispatch_type": "default",
            "wallet_key": "MySecretKey1234",
            "wallet_name": "YOMAsWallet",
            "wallet_type": "indy"
        }
    """

    # TODO Remove this default wallet. This has to be provided
    # At least unique values for eg label, The rest could be filled
    # with default values like image_url could point to a defautl avatar img
    if wallet_payload:
        wallet_response = await aries_controller.multitenant.create_subwallet(
            wallet_payload
        )
    return wallet_response


@router.get("/remove-wallet/{wallet_id}")
async def remove_wallet_by_id(
    wallet_id: str,
    aries_controller: AriesAgentControllerBase = Depends(member_admin_agent),
):

    response = await aries_controller.multitenant.remove_subwallet_by_id(wallet_id)
    # Should this be success or the response??
    logger.error(response)
    if response == {}:
        final_respnse = "Successfully removed wallet"
    else:
        final_respnse = "Unable to delete subwallet"

    return final_respnse


@router.get("/get-subwallet-auth-token/{wallet_id}")
async def get_subwallet_auth_token(
    wallet_id: str,
    aries_controller: AriesAgentControllerBase = Depends(member_admin_agent),
):
    token_res = await aries_controller.multitenant.get_subwallet_authtoken_by_id(
        wallet_id=wallet_id
    )
    return token_res


@router.post("/update-subwallet/{wallet_id}")
async def update_subwallet(
    payload: dict,
    wallet_id: str,
    aries_controller: AriesAgentControllerBase = Depends(member_admin_agent),
):

    # Should we return "Success" and nothing else?
    return await aries_controller.multitenant.update_subwallet_by_id(payload, wallet_id)


<<<<<<< HEAD
@router.get("/{wallet_id}")
=======
@router.get("/get-wallet-by-id/{wallet_id}")
>>>>>>> a69e6939
async def get_subwallet(
    wallet_id: str,
    aries_controller: AriesAgentControllerBase = Depends(member_admin_agent),
):
<<<<<<< HEAD
    return await aries_controller.multitenant.get_single_subwallet_by_id(wallet_id)

=======

    response = await aries_controller.multitenant.get_single_subwallet_by_id(wallet_id)
    return response
>>>>>>> a69e6939
    # except Exception as e:
    #     err_trace = traceback.print_exc()
    #     logger.error(
    #         f"Failed to get subwallet. The following error occured:\n{e!r}\n{err_trace}"
    #     )
    #     raise e


@router.get("/query-subwallet")
async def query_subwallet(
    wallet_name: str = None,
    aries_controller: AriesAgentControllerBase = Depends(member_admin_agent),
):

    return await aries_controller.multitenant.query_subwallets(wallet_name)

    # except Exception as e:
    #     err_trace = traceback.print_exc()
    #     logger.error(
    #         f"Failed to get subwallet. The following error occured:\n{e!r}\n{err_trace}"
    #     )
    #     raise e<|MERGE_RESOLUTION|>--- conflicted
+++ resolved
@@ -126,23 +126,13 @@
     return await aries_controller.multitenant.update_subwallet_by_id(payload, wallet_id)
 
 
-<<<<<<< HEAD
 @router.get("/{wallet_id}")
-=======
-@router.get("/get-wallet-by-id/{wallet_id}")
->>>>>>> a69e6939
 async def get_subwallet(
     wallet_id: str,
     aries_controller: AriesAgentControllerBase = Depends(member_admin_agent),
 ):
-<<<<<<< HEAD
     return await aries_controller.multitenant.get_single_subwallet_by_id(wallet_id)
 
-=======
-
-    response = await aries_controller.multitenant.get_single_subwallet_by_id(wallet_id)
-    return response
->>>>>>> a69e6939
     # except Exception as e:
     #     err_trace = traceback.print_exc()
     #     logger.error(
