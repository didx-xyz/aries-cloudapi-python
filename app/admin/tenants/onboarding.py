import asyncio
from typing import List, Optional

from aiohttp.web import HTTPForbidden
from aries_cloudcontroller import AcaPyClient, InvitationCreateRequest, InvitationRecord
from aries_cloudcontroller.model.create_wallet_token_request import (
    CreateWalletTokenRequest,
)
from fastapi.exceptions import HTTPException
from pydantic import BaseModel
from pydantic.networks import AnyHttpUrl

from app.admin.tenants.models import UpdateTenantRequest
from app.dependencies.acapy_clients import (
    get_governance_controller,
    get_tenant_controller,
)
from app.event_handling.sse_listener import SseListener
from app.exceptions.cloud_api_error import CloudApiException
from app.facades import acapy_ledger, acapy_wallet
from app.facades.trust_registry import TrustRegistryRole, actor_by_id, update_actor
from app.util.did import qualified_did_sov
from shared import ACAPY_ENDORSER_ALIAS
from shared.log_config import get_logger

logger = get_logger(__name__)


class OnboardResult(BaseModel):
    did: str
    didcomm_invitation: Optional[AnyHttpUrl]


def create_sse_listener(wallet_id: str, topic: str) -> SseListener:
    # Helper method for passing MockListener to class
    return SseListener(topic=topic, wallet_id=wallet_id)


async def handle_tenant_update(
    admin_controller: AcaPyClient,
    tenant_id: str,
    update: UpdateTenantRequest,
):
    bound_logger = logger.bind(body={"tenant_id": tenant_id})
    bound_logger.bind(body=update).info("Handling tenant update")

    bound_logger.debug("Retrieving the wallet")
    wallet = await admin_controller.multitenancy.get_wallet(wallet_id=tenant_id)
    if not wallet:
        bound_logger.error("Bad request: Wallet not found.")
        raise HTTPException(404, f"Wallet for tenant id `{tenant_id}` not found.")

    bound_logger.debug("Retrieving tenant from trust registry")
    actor = await actor_by_id(wallet.wallet_id)
    if not actor:
        bound_logger.error(
            "Tenant not found in trust registry. "
            "Holder tenants cannot be updated with new roles."
        )
        raise HTTPException(409, "Holder tenants cannot be updated with new roles.")

    updated_actor = actor.copy()
    if update.name:
        updated_actor["name"] = update.name

    if update.roles:
        bound_logger.info("Updating tenant roles")
        # We only care about the added roles, as that's what needs the setup.
        # Teardown is not required at the moment, besides from removing it from
        # the trust registry
        added_roles = list(set(update.roles) - set(actor["roles"]))

        # We need to pose as the tenant to onboard for the specified role
        token_response = await admin_controller.multitenancy.get_auth_token(
            wallet_id=tenant_id, body=CreateWalletTokenRequest()
        )

        onboard_result = await onboard_tenant(
            name=updated_actor["name"],
            roles=added_roles,
            tenant_auth_token=token_response.token,
            tenant_id=tenant_id,
        )

        # Remove duplicates from the role list
        updated_actor["roles"] = list(set(update.roles))
        updated_actor["did"] = onboard_result.did
        updated_actor["didcomm_invitation"] = onboard_result.didcomm_invitation

    await update_actor(updated_actor)
    bound_logger.info("Tenant update handled successfully.")


async def onboard_tenant(
    *, name: str, roles: List[TrustRegistryRole], tenant_auth_token: str, tenant_id: str
) -> OnboardResult:
    bound_logger = logger.bind(
        body={"name": name, "roles": roles, "tenant_id": tenant_id}
    )
    bound_logger.bind(body=roles).info("Start onboarding tenant")

    if "issuer" in roles:
        bound_logger.debug("Tenant has 'issuer' role, onboarding as issuer")
        # Get governance and tenant controllers, onboard issuer
        async with get_governance_controller() as governance_controller, get_tenant_controller(
            tenant_auth_token
        ) as tenant_controller:
            onboard_result = await onboard_issuer(
                name=name,
                endorser_controller=governance_controller,
                issuer_controller=tenant_controller,
                issuer_wallet_id=tenant_id,
            )
            bound_logger.info("Onboarding as issuer completed successfully.")
            return onboard_result

    elif "verifier" in roles:
        bound_logger.debug("Tenant has 'verifier' role, onboarding as verifier")
        async with get_tenant_controller(tenant_auth_token) as tenant_controller:
            onboard_result = await onboard_verifier(
                name=name, verifier_controller=tenant_controller
            )
            bound_logger.info("Onboarding as verifier completed successfully.")
            return onboard_result

    bound_logger.error("Tenant request does not have valid role(s) for onboarding.")
    raise CloudApiException("Unable to onboard tenant without role(s).")


async def onboard_issuer(
    *,
    name: str = None,
    endorser_controller: AcaPyClient,
    issuer_controller: AcaPyClient,
    issuer_wallet_id: str,
):
    """Onboard the controller as issuer.

    The onboarding will take care of the following:
      - make sure the issuer has a public did
      - make sure the issuer has a connection with the endorser
      - make sure the issuer has set up endorsement with the endorser connection

    Args:
        name (str): name of the issuer
        issuer_controller (AcaPyClient): authenticated ACA-Py client for issuer
        endorser_controller (AcaPyClient): authenticated ACA-Py client for endorser
    """
    bound_logger = logger.bind(body={"issuer_wallet_id": issuer_wallet_id})
    bound_logger.info("Onboarding issuer")

    try:
        issuer_did = await acapy_wallet.get_public_did(controller=issuer_controller)
        bound_logger.debug("Obtained public DID for the to-be issuer")
    except CloudApiException:
        bound_logger.debug("No public DID for the to-be issuer")
        issuer_did = await onboard_issuer_no_public_did(
            name, endorser_controller, issuer_controller, issuer_wallet_id
        )

    bound_logger.debug("Creating OOB invitation on behalf of issuer")
    invitation = await issuer_controller.out_of_band.create_invitation(
        auto_accept=True,
        multi_use=True,
        body=InvitationCreateRequest(
            alias=f"Trust Registry {name}",
            handshake_protocols=["https://didcomm.org/didexchange/1.0"],
        ),
    )

    return OnboardResult(
        did=qualified_did_sov(issuer_did.did),
        didcomm_invitation=invitation.invitation_url,
    )


async def onboard_issuer_no_public_did(
    name: str,
    endorser_controller: AcaPyClient,
    issuer_controller: AcaPyClient,
    issuer_wallet_id: str,
):
    """
    Onboard an issuer without a public DID.

    This function handles the case where the issuer does not have a public DID.
    It takes care of the following steps:
      - Create an endorser invitation using the endorser_controller
      - Wait for the connection between issuer and endorser to complete
      - Set roles for both issuer and endorser
      - Configure endorsement for the connection
      - Register the issuer DID on the ledger

    Args:
        name (str): Name of the issuer
        endorser_controller (AcaPyClient): Authenticated ACA-Py client for endorser
        issuer_controller (AcaPyClient): Authenticated ACA-Py client for issuer
        issuer_wallet_id (str): Wallet id of the issuer

    Returns:
        issuer_did (DID): The issuer's DID after completing the onboarding process
    """
    bound_logger = logger.bind(body={"issuer_wallet_id": issuer_wallet_id})
    bound_logger.info("Onboarding issuer that has no public DID")

    async def create_endorser_invitation():
        # Make sure the issuer has a connection with the endorser
        bound_logger.debug("Create OOB invitation on behalf of endorser")
        invitation = await endorser_controller.out_of_band.create_invitation(
            auto_accept=True,
            body=InvitationCreateRequest(
                alias=name,
                handshake_protocols=["https://didcomm.org/didexchange/1.0"],
                use_public_did=True,
            ),
        )
        bound_logger.debug("Created OOB invitation")
        return invitation

    async def wait_for_connection_completion(invitation):
        connections_listener = create_sse_listener(
            topic="connections", wallet_id="admin"
        )

        # FIXME: make sure the connection with this alias doesn't exist yet
        # Or does use_existing_connection take care of this?
        bound_logger.debug("Receive invitation from endorser on behalf of issuer")
        connection_record = await issuer_controller.out_of_band.receive_invitation(
            auto_accept=True,
            use_existing_connection=True,
            body=invitation.invitation,
            alias=ACAPY_ENDORSER_ALIAS,
        )

        try:
            bound_logger.debug("Waiting for event signalling invitation complete")
            endorser_connection = await connections_listener.wait_for_event(
                field="invitation_msg_id",
                field_id=invitation.invi_msg_id,
                desired_state="completed",
            )
        except TimeoutError as e:
            bound_logger.error("Waiting for invitation complete event has timed out.")
            raise CloudApiException(
                "Timeout occurred while waiting for connection with endorser to complete.",
                504,
            ) from e

        bound_logger.info("Connection complete between issuer and endorser.")
        return endorser_connection, connection_record

    async def set_endorser_roles(endorser_connection, connection_record):
        bound_logger.debug("Setting roles for endorser")
        await endorser_controller.endorse_transaction.set_endorser_role(
            conn_id=endorser_connection["connection_id"],
            transaction_my_job="TRANSACTION_ENDORSER",
        )
        logger.debug("Onboarding: Successfully set TRANSACTION_ENDORSER")

        await issuer_controller.endorse_transaction.set_endorser_role(
            conn_id=connection_record.connection_id,
            transaction_my_job="TRANSACTION_AUTHOR",
        )
        bound_logger.debug("Successfully set roles for endorser.")

    async def configure_endorsement(connection_record, endorser_did):
        # Make sure endorsement has been configured
        # There is currently no way to retrieve endorser info. We'll just set it
        # to make sure the endorser info is set.
        bound_logger.debug("Setting endorser info")
        await issuer_controller.endorse_transaction.set_endorser_info(
            conn_id=connection_record.connection_id,
            endorser_did=endorser_did.did,
        )
        bound_logger.debug("Successfully set endorser info.")

<<<<<<< HEAD
        logger.debug(
            "Onboarding: Successfully set_endorser_info in configure_endorsement"
        )
=======
    async def configure_endorsement_with_retry(connection_record, endorser_did):
        max_attempts = 3
        retry_delay = 1.0  # delay in seconds

        for attempt in range(max_attempts):
            try:
                await configure_endorsement(connection_record, endorser_did)
                break
            except HTTPForbidden as e:
                if attempt + 1 == max_attempts:
                    bound_logger.error("Maximum number of retries exceeded. Failing.")
                    raise e  # Re-raise the exception if max attempts exceeded

                bound_logger.warning(
                    f"Failed to set roles (attempt {attempt + 1}). Retrying in {retry_delay} seconds..."
                )
                await asyncio.sleep(retry_delay)
>>>>>>> cd856921

    async def register_issuer_did():
        bound_logger.info("Creating DID for issuer")
        issuer_did = await acapy_wallet.create_did(issuer_controller)

        await acapy_ledger.register_nym_on_ledger(
            endorser_controller,
            did=issuer_did.did,
            verkey=issuer_did.verkey,
            alias=name,
        )

        bound_logger.debug("Accepting TAA on behalf of issuer")
        await acapy_ledger.accept_taa_if_required(issuer_controller)
        # NOTE: Still needs endorsement in 0.7.5 release
        # Otherwise did has no associated services.
        bound_logger.debug("Setting public DID for issuer")
        await acapy_wallet.set_public_did(
            issuer_controller,
            did=issuer_did.did,
            create_transaction_for_endorser=True,
        )

        endorsements_listener = create_sse_listener(
            topic="endorsements", wallet_id="admin"
        )

        try:
            bound_logger.debug("Waiting for endorsement request received")
            txn_record = await endorsements_listener.wait_for_state(
                desired_state="request-received"
            )
        except TimeoutError as e:
            bound_logger.error("Waiting for endorsement request has timed out.")
            raise CloudApiException(
                "Timeout occurred while waiting for endorsement request.", 504
            ) from e

        bound_logger.bind(body=txn_record["transaction_id"]).debug(
            "Endorsing transaction"
        )
        await endorser_controller.endorse_transaction.endorse_transaction(
            tran_id=txn_record["transaction_id"]
        )

        bound_logger.debug("Issuer DID registered and endorsed successfully.")
        return issuer_did

    async def create_connection_with_endorser(endorser_did):
        invitation = await create_endorser_invitation()
        endorser_connection, connection_record = await wait_for_connection_completion(
            invitation
        )
        await set_endorser_roles(endorser_connection, connection_record)
        await configure_endorsement_with_retry(connection_record, endorser_did)

    try:
        logger.debug("Getting public DID for endorser")
        endorser_did = await acapy_wallet.get_public_did(controller=endorser_controller)
    except Exception as e:
        logger.critical("Endorser has no public DID.")
        raise CloudApiException("Unable to get endorser public DID.") from e

    try:
        bound_logger.info("Creating connection with endorser")
        await create_connection_with_endorser(endorser_did)
        issuer_did = await register_issuer_did()
    except Exception as e:
        bound_logger.exception("Could not create connection with endorser.")
        raise CloudApiException("Error creating connection with endorser.") from e

    bound_logger.info("Successfully registered DID for issuer.")
    return issuer_did


async def onboard_verifier(*, name: str, verifier_controller: AcaPyClient):
    """Onboard the controller as verifier.

    The onboarding will take care of the following:
      - create a multi_use invitation to use in the

    Args:
        verifier_controller (AcaPyClient): authenticated ACA-Py client for verifier
    """
    bound_logger = logger.bind(body={"name": name})
    bound_logger.info("Onboarding verifier")

    onboarding_result = {}

    # If the verifier already has a public did it doesn't need an invitation. The invitation
    # is just to bypass having to pay for a public did for every verifier
    try:
        bound_logger.debug("Getting public DID for to-be verifier")
        public_did = await acapy_wallet.get_public_did(controller=verifier_controller)

        onboarding_result["did"] = qualified_did_sov(public_did.did)
    except CloudApiException:
        bound_logger.info(
            "No public DID found for to-be verifier. "
            "Creating OOB invitation on their behalf."
        )
        # create a multi_use invitation from the did
        invitation: InvitationRecord = (
            await verifier_controller.out_of_band.create_invitation(
                auto_accept=True,
                multi_use=True,
                body=InvitationCreateRequest(
                    use_public_did=False,
                    alias=f"Trust Registry {name}",
                    handshake_protocols=["https://didcomm.org/didexchange/1.0"],
                ),
            )
        )

        # check if invitation and necessary attributes exist
        if invitation and invitation.invitation and invitation.invitation.services:
            try:
                # Because we're not creating an invitation with a public did the invitation will always
                # contain a did:key as the first recipientKey in the first service
                bound_logger.debug("Getting DID from verifier's invitation")
                service = invitation.invitation.services[0]
                if (
                    service
                    and "recipientKeys" in service
                    and len(service["recipientKeys"]) > 0
                ):
                    onboarding_result["did"] = service["recipientKeys"][0]
                else:
                    raise KeyError(
                        f"RecipientKeys not present in the invitation service: `{service}`."
                    )
                onboarding_result["didcomm_invitation"] = invitation.invitation_url
            except (KeyError, IndexError) as e:
                bound_logger.error(
                    "Created invitation does not contain expected keys: {}", e
                )
                raise CloudApiException(
                    "Error onboarding verifier: No public DID found. "
                    "Tried to create invitation, but found no service/recipientKeys."
                ) from e
        else:
            bound_logger.error(
                "Created invitation does not have necessary attributes. Got: `{}`.",
                invitation,
            )
            raise CloudApiException(
                "Error onboarding verifier: No public DID found. "
                "Tried and failed to create invitation on their behalf."
            )

    bound_logger.info("Returning verifier onboard result.")
    return OnboardResult(**onboarding_result)<|MERGE_RESOLUTION|>--- conflicted
+++ resolved
@@ -255,7 +255,6 @@
             conn_id=endorser_connection["connection_id"],
             transaction_my_job="TRANSACTION_ENDORSER",
         )
-        logger.debug("Onboarding: Successfully set TRANSACTION_ENDORSER")
 
         await issuer_controller.endorse_transaction.set_endorser_role(
             conn_id=connection_record.connection_id,
@@ -274,11 +273,6 @@
         )
         bound_logger.debug("Successfully set endorser info.")
 
-<<<<<<< HEAD
-        logger.debug(
-            "Onboarding: Successfully set_endorser_info in configure_endorsement"
-        )
-=======
     async def configure_endorsement_with_retry(connection_record, endorser_did):
         max_attempts = 3
         retry_delay = 1.0  # delay in seconds
@@ -296,7 +290,6 @@
                     f"Failed to set roles (attempt {attempt + 1}). Retrying in {retry_delay} seconds..."
                 )
                 await asyncio.sleep(retry_delay)
->>>>>>> cd856921
 
     async def register_issuer_did():
         bound_logger.info("Creating DID for issuer")
