from fastapi import Header

import logging
import os
import re
<<<<<<< HEAD
from aries_cloudcontroller import AriesAgentController, AriesTenantController
from fastapi import HTTPException

logger = logging.getLogger(__name__)

EXTRACT_TOKEN_FROM_BEARER = r"Bearer (.*)"

=======

from aries_cloudcontroller import AriesAgentController, AriesTenantController
from fastapi import HTTPException

logger = logging.getLogger(__name__)

EXTRACT_TOKEN_FROM_BEARER = r"Bearer (.*)"

>>>>>>> 083b7736
YOMA_AGENT_URL = os.getenv("ACAPY_YOMA_AGENT_URL", "http://localhost:3021")
ECOSYSTEM_AGENT_URL = os.getenv("ACAPY_ECOSYSTEM_AGENT_URL", "http://localhost:4021")
MEMBER_AGENT_URL = os.getenv("ACAPY_MEMBER_AGENT_URL", "http://localhost:4021")

EMBEDDED_API_KEY = os.getenv("EMBEDDED_API_KEY", "adminApiKey")


async def yoma_agent(x_api_key: str = Header(None)):
    agent = None
    try:
<<<<<<< HEAD
        if not x_api_key:
=======
        if str(x_api_key) == "extra={}":
>>>>>>> 083b7736
            raise HTTPException(401)
        agent = AriesAgentController(
            admin_url=YOMA_AGENT_URL,
            api_key=x_api_key,
            is_multitenant=False,
        )
        yield agent
    except Exception as e:
        # We can only log this here and not raise an HTTPExeption as
        # we are past the yield. See here: https://fastapi.tiangolo.com/tutorial/dependencies/dependencies-with-yield/#dependencies-with-yield-and-httpexception
        logger.error("%s", e, exc_info=e)
        raise e
    finally:
        if agent:
            await agent.terminate()


async def ecosystem_agent(
    x_api_key: str = Header(None),
    authorization: str = Header(None),
    x_wallet_id=Header(None),
):
    agent = None
    try:
        # TODO extract wallet_id instead of passing it?!

        # check the header is present
<<<<<<< HEAD
        if not authorization:
=======
        if str(authorization) == "extra={}":
>>>>>>> 083b7736
            raise HTTPException(401)

        # extract the JWT
        tenant_jwt = _extract_jwt_token_from_security_header(authorization)

        # yield the controller
        agent = AriesTenantController(
            admin_url=ECOSYSTEM_AGENT_URL,
            api_key=x_api_key,
            tenant_jwt=tenant_jwt,
            wallet_id=x_wallet_id,
        )
        yield agent
    except Exception as e:
        # We can only log this here and not raise an HTTPExeption as
        # we are past the yield. See here: https://fastapi.tiangolo.com/tutorial/dependencies/dependencies-with-yield/#dependencies-with-yield-and-httpexception
        logger.error("%s", e, exc_info=e)
        raise e
    finally:
        if agent:
            await agent.terminate()


async def member_agent(
    authorization: str = Header(None),
    x_wallet_id=Header(None),
):
    agent = None
    try:
<<<<<<< HEAD
        if not authorization:
=======
        if str(authorization) == "extra={}":
>>>>>>> 083b7736
            raise HTTPException(401)
        tenant_jwt = _extract_jwt_token_from_security_header(authorization)
        agent = AriesTenantController(
            admin_url=MEMBER_AGENT_URL,
            api_key=EMBEDDED_API_KEY,
            tenant_jwt=tenant_jwt,
            wallet_id=x_wallet_id,
        )
        yield agent
    except Exception as e:
        # We can only log this here and not raise an HTTPExeption as
        # we are past the yield. See here: https://fastapi.tiangolo.com/tutorial/dependencies/dependencies-with-yield/#dependencies-with-yield-and-httpexception
        logger.error("%s", e, exc_info=e)
        raise e
    finally:
        if agent:
            await agent.terminate()


async def member_admin_agent(
    x_api_key: str = Header(None),
):
    agent = None
    try:
<<<<<<< HEAD
        if not x_api_key:
=======
        if str(x_api_key) == "extra={}":
>>>>>>> 083b7736
            raise HTTPException(401)
        agent = AriesAgentController(
            admin_url=MEMBER_AGENT_URL, api_key=x_api_key, is_multitenant=True
        )
        yield agent
    except Exception as e:
        # We can only log this here and not raise an HTTPExeption as
        # we are past the yield. See here: https://fastapi.tiangolo.com/tutorial/dependencies/dependencies-with-yield/#dependencies-with-yield-and-httpexception
        logger.error("%s", e, exc_info=e)
        raise e
    finally:
        if agent:
            await agent.terminate()


async def ecosystem_admin_agent(
    x_api_key: str = Header(None),
):
    agent = None
    try:
<<<<<<< HEAD
        if not x_api_key:
=======
        if str(x_api_key) == "extra={}":
>>>>>>> 083b7736
            raise HTTPException(401)
        agent = AriesAgentController(
            admin_url=ECOSYSTEM_AGENT_URL, api_key=x_api_key, is_multitenant=True
        )
        yield agent
    except Exception as e:
        # We can only log this here and not raise an HTTPExeption as
        # we are past the yield. See here: https://fastapi.tiangolo.com/tutorial/dependencies/dependencies-with-yield/#dependencies-with-yield-and-httpexception
        logger.error("%s", e, exc_info=e)
        raise e
    finally:
        if agent:
            await agent.terminate()


def _extract_jwt_token_from_security_header(jwt_token):
    if not jwt_token:
        raise HTTPException(401)
    x = re.search(EXTRACT_TOKEN_FROM_BEARER, jwt_token)
    if x is not None:
        return x.group(1)
    else:
        raise HTTPException(401)<|MERGE_RESOLUTION|>--- conflicted
+++ resolved
@@ -3,15 +3,6 @@
 import logging
 import os
 import re
-<<<<<<< HEAD
-from aries_cloudcontroller import AriesAgentController, AriesTenantController
-from fastapi import HTTPException
-
-logger = logging.getLogger(__name__)
-
-EXTRACT_TOKEN_FROM_BEARER = r"Bearer (.*)"
-
-=======
 
 from aries_cloudcontroller import AriesAgentController, AriesTenantController
 from fastapi import HTTPException
@@ -20,7 +11,6 @@
 
 EXTRACT_TOKEN_FROM_BEARER = r"Bearer (.*)"
 
->>>>>>> 083b7736
 YOMA_AGENT_URL = os.getenv("ACAPY_YOMA_AGENT_URL", "http://localhost:3021")
 ECOSYSTEM_AGENT_URL = os.getenv("ACAPY_ECOSYSTEM_AGENT_URL", "http://localhost:4021")
 MEMBER_AGENT_URL = os.getenv("ACAPY_MEMBER_AGENT_URL", "http://localhost:4021")
@@ -31,11 +21,7 @@
 async def yoma_agent(x_api_key: str = Header(None)):
     agent = None
     try:
-<<<<<<< HEAD
-        if not x_api_key:
-=======
         if str(x_api_key) == "extra={}":
->>>>>>> 083b7736
             raise HTTPException(401)
         agent = AriesAgentController(
             admin_url=YOMA_AGENT_URL,
@@ -63,11 +49,7 @@
         # TODO extract wallet_id instead of passing it?!
 
         # check the header is present
-<<<<<<< HEAD
-        if not authorization:
-=======
         if str(authorization) == "extra={}":
->>>>>>> 083b7736
             raise HTTPException(401)
 
         # extract the JWT
@@ -97,11 +79,7 @@
 ):
     agent = None
     try:
-<<<<<<< HEAD
-        if not authorization:
-=======
         if str(authorization) == "extra={}":
->>>>>>> 083b7736
             raise HTTPException(401)
         tenant_jwt = _extract_jwt_token_from_security_header(authorization)
         agent = AriesTenantController(
@@ -126,11 +104,7 @@
 ):
     agent = None
     try:
-<<<<<<< HEAD
-        if not x_api_key:
-=======
         if str(x_api_key) == "extra={}":
->>>>>>> 083b7736
             raise HTTPException(401)
         agent = AriesAgentController(
             admin_url=MEMBER_AGENT_URL, api_key=x_api_key, is_multitenant=True
@@ -151,11 +125,7 @@
 ):
     agent = None
     try:
-<<<<<<< HEAD
-        if not x_api_key:
-=======
         if str(x_api_key) == "extra={}":
->>>>>>> 083b7736
             raise HTTPException(401)
         agent = AriesAgentController(
             admin_url=ECOSYSTEM_AGENT_URL, api_key=x_api_key, is_multitenant=True
