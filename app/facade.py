import logging

from typing import TypeVar

from fastapi import HTTPException

T_co = TypeVar("T_co", contravariant=True)
logger = logging.getLogger(__name__)

<<<<<<< HEAD
EMBEDDED_API_KEY = os.getenv("EMBEDDED_API_KEY", None)


def _yoma_factory(x_api_key: str = Header(None), authorization: str = None):
    # these two args are _required_ - this method is a factory method
    return controller_factory(
        controller_type=ControllerType.YOMA_AGENT, x_api_key=x_api_key
    )


def _member_factory(x_api_key: str = Header(None), authorization: str = None):
    # these two args are _required_ - this method is a factory method
    return controller_factory(
        ControllerType.MEMBER_AGENT,
        x_api_key=EMBEDDED_API_KEY,
        authorization_header=authorization,
    )


agent_creators = {
    ControllerType.MEMBER_AGENT: _member_factory,
    ControllerType.YOMA_AGENT: _yoma_factory,
    ControllerType.ECOSYSTEM_AGENT: _member_factory,
}


def agent_fun_creator(controller_type: ControllerType):
    # slightly unorthodox I know - the alternative is to have code duplication...
    async def create(x_api_key: str = Header(None), authorization: str = None):
        controller = None
        try:
            agent_creator = agent_creators[controller_type]
            controller = agent_creator(x_api_key, authorization)
            yield controller
        except Exception as e:
            # We can only log this here and not raise an HTTPExeption as
            # we are past the yield. See here: https://fastapi.tiangolo.com/tutorial/dependencies/dependencies-with-yield/#dependencies-with-yield-and-httpexception
            logger.error("%s", e, exc_info=e)
            raise e
        finally:
            if controller:
                await controller.terminate()

    return create


yoma_agent = agent_fun_creator(ControllerType.YOMA_AGENT)
ecosystem_agent = agent_fun_creator(ControllerType.ECOSYSTEM_AGENT)
member_agent = agent_fun_creator(ControllerType.MEMBER_AGENT)
ecosystem_or_member_agent = None


async def agent_creator(
    controller_type: ControllerType,
    x_api_key: str = Header(None),
    authorization: str = None,
):
    try:
        if controller_type == ControllerType.MEMBER_AGENT:
            controller = controller_factory(
                controller_type=ControllerType.MEMBER_AGENT,
                x_api_key=EMBEDDED_API_KEY,
                authorization_header=authorization,
            )
        elif controller_type == ControllerType.ECOSYSTEM_AGENT:
            controller = controller_factory(
                controller_type=ControllerType.ECOSYSTEM_AGENT,
                x_api_key=EMBEDDED_API_KEY,
                authorization_header=authorization,
            )
        elif controller_type == ControllerType.YOMA_AGENT:
            controller = controller_factory(
                controller_type=ControllerType.YOMA_AGENT, x_api_key=x_api_key
            )
        else:
            logger.error("unknown controller type")
            raise HTTPException(500, f"Unknown controller type {controller_type}")
        yield controller
    except Exception as e:
        # We can only log this here and not raise an HTTPExeption as
        # we are past the yield. See here: https://fastapi.tiangolo.com/tutorial/dependencies/dependencies-with-yield/#dependencies-with-yield-and-httpexception
        logger.error("%s", e, exc_info=e)
        raise e
    finally:
        if controller:
            await controller.terminate()


@asynccontextmanager
async def create_controller(
    controller_type: ControllerType, x_api_key=None, jwt_token=None
) -> Generic[T_co]:
    """
    Instantiate an AriesAgentController or a TenantController
    based on header attributes

    Parameters:
    -----------
    auth_header: dict
        The header object containing wallet_id and jwt_token, or api_key

    Returns:
    --------
    controller: Generic type of aries_cloudcontroller instance
        The AsyncContextMananger instance of the cloudcontroller
    """
    controller = controller_factory(
        controller_type=controller_type, x_api_key=x_api_key
    )
    try:
        yield controller
    except Exception as e:
        # We can only log this here and not raise an HTTPExeption as
        # we are past the yield. See here: https://fastapi.tiangolo.com/tutorial/dependencies/dependencies-with-yield/#dependencies-with-yield-and-httpexception
        logger.error("%s", e, exc_info=e)
    finally:
        await controller.terminate()

=======
>>>>>>> 2fa548d0

async def get_schema_attributes(controller, schema_id):
    """
    Obtains Schema Attributes

    Parameters:
    ----------
    controller: AriesController
        The aries_cloudcontroller object

    Returns
    -------
    schema_attr :dict
    """

    schema_resp = await controller.schema.get_by_id(schema_id)
    if not schema_resp:
        raise HTTPException(
            status_code=404, detail="Could not find schema from provided ID"
        )
    schema_attr = schema_resp["schema"]["attrNames"]
    return schema_attr


async def write_credential_def(controller, schema_id):
    """
    Writes Credential Definition to the ledger

    Parameters:
    ----------
    controller: AriesController
        The aries_cloudcontroller object

    Schema id

    Returns:
    -------
    write_cred_response :dict
    """

    write_cred_response = await controller.definitions.write_cred_def(schema_id)
    if not write_cred_response:
        raise HTTPException(
            status_code=404,
            detail="Something went wrong. Could not write credential definition to the ledger",
        )
    return write_cred_response


async def get_cred_def_id(controller, credential_def):
    """
    Obtains the credential definition id

    Parameters:
    ----------
    controller: AriesController
        The aries_cloudcontroller object

    credential_def : The credential definition whose id we wish to obtain

    Returns:
    -------
    cred_def_id : dict
        The credential definition id
    """

    # TODO Determine what is funky here?!
    cred_def_id = credential_def["credential_definition_id"]
    if not cred_def_id:
        raise HTTPException(
            status_code=404,
            detail="Something went wrong. Could not find credential definition id from the provided credential definition",
        )
    return cred_def_id


async def issue_credentials(
    controller, connection_id, schema_id, cred_def_id, credential_attributes
):
    record = await controller.issuer.send_credential(
        connection_id, schema_id, cred_def_id, credential_attributes, trace=False
    )
    if not record:
        raise HTTPException(
            status_code=404, detail="Something went wrong. Unable to issue credential."
        )
    # TODO DO we want to return the credential or just SUCCESS ?
    return record


async def get_connection_id(controller):
    """
    Obtains list existing connection ids

    Parameters:
    -----------
    controller: AriesController
        The aries_cloudcontroller object

    Returns:
    -------
    connections: dict
        List of existing connections in
    """
    connections = await controller.connections.get_connections()
    if not connections:
        raise HTTPException(
            status_code=404, detail="Something went wrong. Could not obtain connections"
        )
    # TODO Return only the active connection id??
    return connections


async def get_schema_list(controller):
    """
    Obtains list of existing schemas

    Parameters:
    -----------
    controller: AriesController
        The aries_cloudcontroller object

    Returns
    -------
    created_schemas : dict
        List of schemas
    """
    created_schemas = await controller.schema.get_created_schema()
    if not created_schemas:
        raise HTTPException(
            status_code=404, detail="Something went wrong. Could not obtain schema list"
        )
    return created_schemas


async def write_schema_definition(controller, schema_definition_request):
    """
    Writes schema definition to the ledger

    Parameters:
    -----------
    controller: AriesController
        The aries_cloudcontroller object

    schema_definition_request : Contains the schema name,schema version, schema attributes

    Returns:
    --------
    write_schema_resp : dict

    """
    write_schema_resp = await controller.schema.write_schema(
        schema_definition_request.schema_name,
        schema_definition_request.schema_attrs,
        schema_definition_request.schema_version,
    )

    if not write_schema_resp or write_schema_resp == {}:
        raise HTTPException(
            status_code=404,
            detail=f"Something went wrong.\n Could not write schema to ledger.\n{schema_definition_request}",
        )
    return write_schema_resp


# Need to rename this?
async def verify_proof_req(controller, presentation_exchange_id):
    verify = await controller.proofs.verify_presentation(presentation_exchange_id)

    if not verify:
        raise HTTPException(
            status_code=404,
            detail="Something went wrong. Could not verify proof request",
        )

    return verify


async def send_proof_request(controller, proof_request_web_request):
    response = await controller.proofs.send_request(proof_request_web_request)

    if not response:
        raise HTTPException(
            status_code=404, detail="Something went wrong. Could not send proof request"
        )

    return response<|MERGE_RESOLUTION|>--- conflicted
+++ resolved
@@ -7,127 +7,6 @@
 T_co = TypeVar("T_co", contravariant=True)
 logger = logging.getLogger(__name__)
 
-<<<<<<< HEAD
-EMBEDDED_API_KEY = os.getenv("EMBEDDED_API_KEY", None)
-
-
-def _yoma_factory(x_api_key: str = Header(None), authorization: str = None):
-    # these two args are _required_ - this method is a factory method
-    return controller_factory(
-        controller_type=ControllerType.YOMA_AGENT, x_api_key=x_api_key
-    )
-
-
-def _member_factory(x_api_key: str = Header(None), authorization: str = None):
-    # these two args are _required_ - this method is a factory method
-    return controller_factory(
-        ControllerType.MEMBER_AGENT,
-        x_api_key=EMBEDDED_API_KEY,
-        authorization_header=authorization,
-    )
-
-
-agent_creators = {
-    ControllerType.MEMBER_AGENT: _member_factory,
-    ControllerType.YOMA_AGENT: _yoma_factory,
-    ControllerType.ECOSYSTEM_AGENT: _member_factory,
-}
-
-
-def agent_fun_creator(controller_type: ControllerType):
-    # slightly unorthodox I know - the alternative is to have code duplication...
-    async def create(x_api_key: str = Header(None), authorization: str = None):
-        controller = None
-        try:
-            agent_creator = agent_creators[controller_type]
-            controller = agent_creator(x_api_key, authorization)
-            yield controller
-        except Exception as e:
-            # We can only log this here and not raise an HTTPExeption as
-            # we are past the yield. See here: https://fastapi.tiangolo.com/tutorial/dependencies/dependencies-with-yield/#dependencies-with-yield-and-httpexception
-            logger.error("%s", e, exc_info=e)
-            raise e
-        finally:
-            if controller:
-                await controller.terminate()
-
-    return create
-
-
-yoma_agent = agent_fun_creator(ControllerType.YOMA_AGENT)
-ecosystem_agent = agent_fun_creator(ControllerType.ECOSYSTEM_AGENT)
-member_agent = agent_fun_creator(ControllerType.MEMBER_AGENT)
-ecosystem_or_member_agent = None
-
-
-async def agent_creator(
-    controller_type: ControllerType,
-    x_api_key: str = Header(None),
-    authorization: str = None,
-):
-    try:
-        if controller_type == ControllerType.MEMBER_AGENT:
-            controller = controller_factory(
-                controller_type=ControllerType.MEMBER_AGENT,
-                x_api_key=EMBEDDED_API_KEY,
-                authorization_header=authorization,
-            )
-        elif controller_type == ControllerType.ECOSYSTEM_AGENT:
-            controller = controller_factory(
-                controller_type=ControllerType.ECOSYSTEM_AGENT,
-                x_api_key=EMBEDDED_API_KEY,
-                authorization_header=authorization,
-            )
-        elif controller_type == ControllerType.YOMA_AGENT:
-            controller = controller_factory(
-                controller_type=ControllerType.YOMA_AGENT, x_api_key=x_api_key
-            )
-        else:
-            logger.error("unknown controller type")
-            raise HTTPException(500, f"Unknown controller type {controller_type}")
-        yield controller
-    except Exception as e:
-        # We can only log this here and not raise an HTTPExeption as
-        # we are past the yield. See here: https://fastapi.tiangolo.com/tutorial/dependencies/dependencies-with-yield/#dependencies-with-yield-and-httpexception
-        logger.error("%s", e, exc_info=e)
-        raise e
-    finally:
-        if controller:
-            await controller.terminate()
-
-
-@asynccontextmanager
-async def create_controller(
-    controller_type: ControllerType, x_api_key=None, jwt_token=None
-) -> Generic[T_co]:
-    """
-    Instantiate an AriesAgentController or a TenantController
-    based on header attributes
-
-    Parameters:
-    -----------
-    auth_header: dict
-        The header object containing wallet_id and jwt_token, or api_key
-
-    Returns:
-    --------
-    controller: Generic type of aries_cloudcontroller instance
-        The AsyncContextMananger instance of the cloudcontroller
-    """
-    controller = controller_factory(
-        controller_type=controller_type, x_api_key=x_api_key
-    )
-    try:
-        yield controller
-    except Exception as e:
-        # We can only log this here and not raise an HTTPExeption as
-        # we are past the yield. See here: https://fastapi.tiangolo.com/tutorial/dependencies/dependencies-with-yield/#dependencies-with-yield-and-httpexception
-        logger.error("%s", e, exc_info=e)
-    finally:
-        await controller.terminate()
-
-=======
->>>>>>> 2fa548d0
 
 async def get_schema_attributes(controller, schema_id):
     """
@@ -288,7 +167,7 @@
     if not write_schema_resp or write_schema_resp == {}:
         raise HTTPException(
             status_code=404,
-            detail=f"Something went wrong.\n Could not write schema to ledger.\n{schema_definition_request}",
+            detail=f"Something went wrong.\n Could not write schema to ledger.\n{schema}",
         )
     return write_schema_resp
 
