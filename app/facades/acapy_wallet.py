--- conflicted
+++ resolved
@@ -84,11 +84,7 @@
         create_transaction_for_endorser=create_transaction_for_endorser,
     )
 
-<<<<<<< HEAD
-    if not result.result and not is_endorsed:
-=======
     if not result.result and not create_transaction_for_endorser:
->>>>>>> d54b1c1d
         raise CloudApiException(f"Error setting public did: {did}")
 
     return result.dict()
