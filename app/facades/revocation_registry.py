import logging
from typing import Optional, Union

from aiohttp import ClientResponseError
from aries_cloudcontroller import (AcaPyClient, CredRevRecordResult,
                                   IssuerCredRevRecord, IssuerRevRegRecord,
                                   RevokeRequest, RevRegCreateRequest,
                                   RevRegResult, TransactionRecord,
                                   TxnOrRevRegResult)

from app.dependencies import get_governance_controller
from app.error.cloud_api_error import CloudApiException
from app.listener import Listener

logger = logging.getLogger(__name__)


async def create_revocation_registry(
    controller: AcaPyClient, credential_definition_id: str, max_cred_num: int = 32767
) -> IssuerRevRegRecord:
    """
        Create a new revocation registry

        This should be called whenever a new credential definition is created.

    Args:
        controller (AcaPyClient): aca-py client
        credential_definition_id (str): The credential definition ID.
        max_cred_num (int): The maximum number of credentials to be stored by the registry.
            Default = 32768 (i.e. max is 32768)

    Raises:
        Exception: When the credential definition is not found or the revocation registry could not be created.

    Returns:
        result (IssuerRevRegRecord): The revocation registry record.
    """
    result = await controller.revocation.create_registry(
        body=RevRegCreateRequest(
            credential_definition_id=credential_definition_id, max_cred_num=max_cred_num
        )
    )

    if not result:
        raise CloudApiException(
            f"Error creating revocation registry for credential with ID {credential_definition_id}"
        )

    logger.info("Created revocation registry:\n%s", result.result)

    return result.result


async def get_active_revocation_registry_for_credential(
    controller: AcaPyClient, credential_definition_id: str
) -> IssuerRevRegRecord:
    """
        Get the active revocation registry for a credential

    Args:
        controller (AcaPyClient): aca-py client
        credential_definition_id (str): The credential definition ID.

    Raises:
        Exception: When the active revocation registry cannot be retrieved.

    Returns:
        result (IssuerRevRegRecord): The revocation registry record.
    """
    result = await controller.revocation.get_active_registry_for_cred_def(
        cred_def_id=credential_definition_id
    )

    if not isinstance(result, RevRegResult):
        logger.warning(
            "Unexpected type returned from get_active_registry_for_cred_def: %s", result
        )
        raise CloudApiException(
            f"Error retrieving revocation registry for credential with ID {credential_definition_id}"
        )

    logger.info(
        "Retrieved revocation registry for credential definition with ID %s:\n%s",
        credential_definition_id,
        result.result,
    )

    return result.result


async def get_credential_revocation_status(
    controller: AcaPyClient, credential_exchange_id: str
) -> IssuerCredRevRecord:
    """
        Get the active revocation registry for a credential

    Args:
        controller (AcaPyClient): aca-py client
        credential_exchange_id (str): The credential exchange ID.

    Raises:
        Exception: When the active revocation registry cannot be retrieved.

    Returns:
        IssuerRevRegRecord: The revocation registry record.
    """
    result = await controller.revocation.get_revocation_status(
        cred_ex_id=credential_exchange_id
    )

    if not isinstance(result, CredRevRecordResult):
        logger.warning(
            "Unexpected type returned from get_revocation_status: %s", result
        )
        raise CloudApiException(
            f"Error retrieving revocation status for credential exchange ID {credential_exchange_id}"
        )
    else:
        result = result.result

    logger.info(
        "Credential exchange %s has status:%s:\n%s",
        credential_exchange_id,
        result.state,
        result,
    )

    return result


async def publish_revocation_registry_on_ledger(
    controller: AcaPyClient,
    revocation_registry_id: str,
    connection_id: Optional[str] = None,
    create_transaction_for_endorser: bool = False,
) -> TransactionRecord:
    """
        Publish a created revocation registry to the ledger

    Args:
        controller (AcaPyClient): aca-py client
        revocation_registry_id (str): The revocation registry ID.
        connection_id (Optional[str]): The connection ID of author to endorser.
        create_transaction_for_endorser (bool): Whether to create a transaction
            record to for the endorser to be endorsed.

    Raises:
        Exception: When the revocation registry could not be published.

    Returns:
        result TxnOrRevRegResult: The transaction record or the Revocation Register Result.
    """
    txn_or_rev_reg_result = await controller.revocation.publish_rev_reg_def(
        rev_reg_id=revocation_registry_id,
        conn_id=connection_id if create_transaction_for_endorser else None,
        create_transaction_for_endorser=create_transaction_for_endorser,
    )

    if isinstance(txn_or_rev_reg_result, RevRegResult):
        result = txn_or_rev_reg_result.result
    elif (
        isinstance(txn_or_rev_reg_result, TxnOrRevRegResult)
        and txn_or_rev_reg_result.txn
    ):
        result = txn_or_rev_reg_result.txn
    else:
<<<<<<< HEAD
=======
        logger.warning("Unexpected type returned from publish_rev_reg_def: %s", result)
>>>>>>> b1754993
        raise CloudApiException("Failed to publish revocation registry to ledger.")

    logger.info(
        "Published revocation registry for registry with ID %s\n%s",
        revocation_registry_id,
        result,
    )

    return result


async def publish_revocation_entry_to_ledger(
    controller: AcaPyClient,
    revocation_registry_id: Optional[str] = None,
    credential_definition_id: Optional[str] = None,
    connection_id: Optional[str] = None,
    create_transaction_for_endorser: Optional[bool] = False,
) -> IssuerRevRegRecord:
    """
        Publish a created revocation entry to the ledger

    Args:
        controller (AcaPyClient): aca-py client
        credential_definition_id (str): The credential definition ID.
        revocation_registry_id (str): The revocation registry ID.
            Default is None
        connection_id (str): The connection ID of author to endorser.
            Default is None
        create_transaction_for_endorser (bool): Whether to create a transaction
            record to for the endorser to be endorsed.
            Default is False

    Raises:
        Exception: When the revocation registry entry could not be published.

    Returns:
        result (IssuerRevRegRecord): The revocation registry record.
    """
    if not revocation_registry_id and not credential_definition_id:
        raise CloudApiException(
            "Invalid request. Please provide either a 'revocation registry id' or a 'credential definition id'.",
            400,
        )
    if not revocation_registry_id:
        revocation_registry_id = await get_active_revocation_registry_for_credential(
            controller=controller, credential_definition_id=credential_definition_id
        )
    try:
        result = await controller.revocation.publish_rev_reg_entry(
            rev_reg_id=revocation_registry_id,
            conn_id=connection_id if create_transaction_for_endorser else None,
            create_transaction_for_endorser=create_transaction_for_endorser,
        )
    except Exception as e:
        return e

    if not isinstance(result, RevRegResult):
        logger.warning(
            "Unexpected type returned from publish_rev_reg_entry: %s", result
        )
        raise CloudApiException("Failed to publish revocation entry to ledger.")

    logger.info(
        "Published revocation entry for registry with ID %s:\n%s",
        revocation_registry_id,
        result.result,
    )

    return result.result


async def revoke_credential(
    controller: AcaPyClient,
    credential_exchange_id: str,
    auto_publish_to_ledger: bool = False,
    credential_definition_id: str = None,
) -> None:
    """
        Revoke an issued credential

    Args:
        controller (AcaPyClient): aca-py client
        credential_exchange_id (str): The credential exchange ID.
        credential_definition_id (str): The credential definition ID.
        auto_publish_to_ledger (bool): Whether to directly publish the revocation to the ledger.
            This should only be true when invoked by an endorser.
            Default is False

    Raises:
        Exception: When the credential could not be revoked

    Returns:
        result (None): Successful execution returns None.
    """

    try:
        await controller.revocation.revoke_credential(
            body=RevokeRequest(
                cred_ex_id=credential_exchange_id,
                publish=auto_publish_to_ledger,
            )
        )
    except ClientResponseError as e:
<<<<<<< HEAD
        raise CloudApiException(f"Failed to revoke credential.{e.message}", 418)
=======
        logger.debug(
            "A ClientResponseError was caught while revoking credential. The error message is: '%s'",
            e.message,
        )
        raise CloudApiException("Failed to revoke credential.", 400) from e
>>>>>>> b1754993

    if not auto_publish_to_ledger:
        active_revocation_registry_id = (
            await get_active_revocation_registry_for_credential(
                controller=controller,
                credential_definition_id=credential_definition_id,
            )
        )

        try:
            # Publish the revocation to ledger
            await publish_revocation_entry_to_ledger(
                controller=controller,
                revocation_registry_id=active_revocation_registry_id.revoc_reg_id,
                create_transaction_for_endorser=True,
            )
        except Exception as e:
            logger.exception(
                "Exception caught when revoking credential, with message: %r", e
            )
            # FIXME: Using create_transaction_for_endorser nothing is returned from aca-py
            # This is unexpected and throws and error in the controller validating the pydantic model.
            # It still creates the transaction record though that can be endorsed below.
            await endorser_revoke()

    logger.info(
        "Revoked credential with ID %s for exchange ID %s.",
        credential_definition_id,
        credential_exchange_id,
    )


async def endorser_revoke():
    listener = Listener(topic="endorsements", wallet_id="admin")
    async with get_governance_controller() as endorser_controller:
        try:
            txn_record = await listener.wait_for_filtered_event(
                filter_map={
                    "state": "request-received",
                }
            )
        except TimeoutError as e:
            raise CloudApiException(
                "Timeout occured while waiting to retrieve transaction record for endorser",
                504,
            ) from e
        finally:
            listener.stop()

        await endorser_controller.endorse_transaction.endorse_transaction(
            tran_id=txn_record["transaction_id"]
        )


async def get_credential_definition_id_from_exchange_id(
    controller: AcaPyClient, credential_exchange_id: str
) -> Union[str, None]:
    """
        Get the credential definition id from the credential exchange id.

    Args:
        controller (AcaPyClient): aca-py client
        credential_exchange_id (RevokeRequest): The credential exchange ID.

    Returns:
        credential_definition_id (Union[str,None]): The credential definition ID or None.
    """
    try:
        credential_definition_id = (
            await controller.issue_credential_v1_0.get_record(
                cred_ex_id=credential_exchange_id
            )
        ).credential_definition_id
    except ClientResponseError as e:
        logger.debug(
            "A ClientResponseError was caught while getting v1 record with cred_ex_id %s. The error message is: '%s'",
            credential_exchange_id,
            e.message,
        )
        try:
            rev_reg_parts = (
                await controller.issue_credential_v2_0.get_record(
                    cred_ex_id=credential_exchange_id
                )
            ).indy.rev_reg_id.split(":")
            credential_definition_id = ":".join(
                [
                    rev_reg_parts[2],
                    "3",
                    "CL",  # NOTE: Potentially replace this with other possible signature type in future
                    rev_reg_parts[-4],
                    rev_reg_parts[-1],
                ]
            )
        except Exception as exc:
            logger.exception(
                "Exception caught when getting v2 record with cred_ex_id %s. Exception:\n%r",
                credential_exchange_id,
                exc,
            )
            credential_definition_id = None
    return credential_definition_id<|MERGE_RESOLUTION|>--- conflicted
+++ resolved
@@ -164,10 +164,7 @@
     ):
         result = txn_or_rev_reg_result.txn
     else:
-<<<<<<< HEAD
-=======
         logger.warning("Unexpected type returned from publish_rev_reg_def: %s", result)
->>>>>>> b1754993
         raise CloudApiException("Failed to publish revocation registry to ledger.")
 
     logger.info(
@@ -271,15 +268,11 @@
             )
         )
     except ClientResponseError as e:
-<<<<<<< HEAD
-        raise CloudApiException(f"Failed to revoke credential.{e.message}", 418)
-=======
         logger.debug(
             "A ClientResponseError was caught while revoking credential. The error message is: '%s'",
             e.message,
         )
         raise CloudApiException("Failed to revoke credential.", 400) from e
->>>>>>> b1754993
 
     if not auto_publish_to_ledger:
         active_revocation_registry_id = (
