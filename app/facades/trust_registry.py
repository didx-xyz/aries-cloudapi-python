import logging
from typing import List, Literal, Optional
import httpx
from fastapi.exceptions import HTTPException
from typing_extensions import TypedDict
from app.constants import TRUST_REGISTRY_URL

logger = logging.getLogger(__name__)

TrustRegistryRole = Literal["issuer", "verifier"]


class TrustRegistryException(HTTPException):
    """Class that represents a trust registry error"""

    def __init__(
        self,
        detail: str,
        status_code: int = 403,
    ) -> None:
        super().__init__(status_code=status_code, detail=detail)


class Actor(TypedDict):
    id: str
    name: str
<<<<<<< HEAD
    roles: List[Literal["issuer", "verifier"]]
=======
    roles: List[TrustRegistryRole]
>>>>>>> 07f39e51
    did: str
    didcomm_invitation: Optional[str]


class TrustRegistry(TypedDict):
    actors: List[Actor]
    schemas: List[str]


async def assert_valid_issuer(did: str, schema_id: str):
    """Assert that an actor with the specified did is registered as issuer.

    This method asserts that there is an actor registered in the trust registry
    with the specified did. It verifies whether this actor has the `issuer` role
    and will also make sure the specified schema_id is regsitred as a valid schema.
    Raises an exception if one of the assertions fail.

    NOTE: the dids in the registry are registered as fully qualified dids. This means
    when passing a did to this method it must also be fully qualified (e.g. `did:sov:xxxx`)

    Args:
        did (str): the did of the issuer in fully qualified format.
        schema_id (str): the schema_id of the credential being issued

    Raises:
        Exception: When the did is not registered, the actor doesn't have the issuer role
            or the schema is not registered in the registry.
    """
    actor = await actor_by_did(did)

    if not actor:
        raise TrustRegistryException(f"Did {did} not registered in the trust registry")

    actor_id = actor["id"]
    if not "issuer" in actor["roles"]:
        raise TrustRegistryException(
            f"Actor {actor_id} does not have required role 'issuer'"
        )

    has_schema = await registry_has_schema(schema_id)
    if not has_schema:
        raise TrustRegistryException(
            f"Schema with id {schema_id} is not registered in trust registry"
        )


async def assert_valid_verifier(did: str, schema_id: str):
    """Assert that an actor with the specified did is registered as verifier.

    This method asserts that there is an actor registered in the trust registry
    with the specified did. It verifies whether this actor has the `verifier` role
    and will also make sure the specified schema_id is regsitred as a valid schema.
    Raises an exception if one of the assertions fail.

    NOTE: the dids in the registry are registered as fully qualified dids. This means
    when passing a did to this method it must also be fully qualified (e.g. `did:sov:xxxx`)

    Args:
        did (str): the did of the verifier in fully qualified format.
        schema_id (str): the schema_id of the credential being issued

    Raises:
        Exception: When the did is not registered, the actor doesn't have the verifier role
            or the schema is not registered in the registry.
    """
    actor = await actor_by_did(did)

    if not actor:
        raise TrustRegistryException(f"Did {did} not registered in the trust registry")

    actor_id = actor["id"]
    if not "verifier" in actor["roles"]:
        raise TrustRegistryException(
            f"Actor {actor_id} does not have required role 'verifier'"
        )

    has_schema = await registry_has_schema(schema_id)
    if not has_schema:
        raise TrustRegistryException(
            f"Schema with id {schema_id} is not registered in trust registry"
        )


async def actor_has_role(actor_id: str, role: TrustRegistryRole) -> bool:
    """Check whether the actor has specified role.

    Args:
        actor_id (str): identifier of the actor to check the role for
        role (Role): role of the actor

    Returns:
        bool: Whether the actor with specified id has specified role
    """
    actor = await actor_by_id(actor_id)

    if not actor:
        raise TrustRegistryException(f"Actor with id {actor_id} not found", 404)

    return bool(role in actor["roles"])


async def actor_by_did(did: str) -> Optional[Actor]:
    """Retrieve actor by did from trust registry

    Args:
        actor_id (str): did of the actor to retrieve

    Raises:
        TrustRegistryException: If an error occurred while retrieving the actor.

    Returns:
        Actor: The actor with specified did.
    """
    actor_res = httpx.get(f"{TRUST_REGISTRY_URL}/registry/actors/did/{did}")

    if actor_res.status_code == 404:
        return None
    elif actor_res.is_error:
        raise TrustRegistryException(
            f"Error fetching actor by did: {actor_res.text}", actor_res.status_code
        )

    return actor_res.json()


async def actor_by_id(actor_id: str) -> Optional[Actor]:
    """Retrieve actor by id from trust registry

    Args:
        actor_id (str): Identifier of the actor to retrieve

    Raises:
        TrustRegistryException: If an error occurred while retrieving the actor.

    Returns:
        Actor: The actor with specified id.
    """
    actor_res = httpx.get(f"{TRUST_REGISTRY_URL}/registry/actors/{actor_id}")

    if actor_res.status_code == 404:
        return None
    elif actor_res.is_error:
        raise TrustRegistryException(
            f"Error fetching actor by id: {actor_res.text}", actor_res.status_code
        )

    return actor_res.json()


async def actors_with_role(role: TrustRegistryRole) -> List[Actor]:
    """Get all actors from the trust registry by role

    Args:
        role (Role): The role to filter actors by

    Raises:
        TrustRegistryException: If an error occurred while retrieving the actors

    Returns:
        List[Actor]: List of actors with specified role
    """
    actors_res = httpx.get(f"{TRUST_REGISTRY_URL}/registry/actors")

    if actors_res.is_error:
        raise TrustRegistryException(
            f"Unable to retrieve actors from registry: {actors_res.text}",
        )

    actors = actors_res.json()
    actors_with_role_list = [
        actor for actor in actors["actors"] if role in actor["roles"]
    ]

    return actors_with_role_list


async def registry_has_schema(schema_id: str) -> bool:
    """Check whether the trust registry has a schema registered

    Args:
        schema_id (str): the schema id to check

    Raises:
        TrustRegistryException: If an error occurred while retrieving the schemas

    Returns:
        bool: whether the schema exists in the trust registry
    """
    schema_res = httpx.get(f"{TRUST_REGISTRY_URL}/registry/schemas")

    if schema_res.status_code == 404:
        return False
    elif schema_res.is_error:
        raise TrustRegistryException(
            f"Unable to retrieve schema {schema_id} from registry: {schema_res.text}",
            schema_res.status_code,
        )

    schema = schema_res.json()
    return bool(schema_id in schema["schemas"])


async def get_trust_registry() -> TrustRegistry:
    """Retrieve the complete trust registry

    Raises:
        TrustRegistryException: If an error occurred while retrieving the trust registry.

    Returns:
        TrustRegistry: the trust registry.s
    """
    trust_registry_res = httpx.get(f"{TRUST_REGISTRY_URL}/registry")

    if trust_registry_res.is_error:
        raise TrustRegistryException(
            trust_registry_res.text, trust_registry_res.status_code
        )

    return trust_registry_res.json()


async def register_schema(schema_id: str) -> None:
    """Register a schema in the trust registry

    Args:
        schema_id (str): the schema id to register

    Raises:
        TrustRegistryException: If an error ocurred while registering the schema
    """
    schema_res = httpx.post(
        f"{TRUST_REGISTRY_URL}/registry/schemas", json={"schema_id": schema_id}
    )

    if schema_res.is_error:
        raise TrustRegistryException(
            f"Error registering schema {schema_id}: {schema_res.text}",
            schema_res.status_code,
        )


async def register_actor(actor: Actor) -> None:
    """Register an actor in the trust registry

    Args:
        actor (Actor): the actor to register

    Raises:
        TrustRegistryException: If an error ocurred while registering the schema
    """
    actor_res = httpx.post(f"{TRUST_REGISTRY_URL}/registry/actors", json=actor)

    if actor_res.status_code == 422:
        raise TrustRegistryException(actor_res.json(), 422)
    if actor_res.is_error:
        raise TrustRegistryException(
            f"Error registering actor: {actor_res.text}", actor_res.status_code
        )
<<<<<<< HEAD
    return actor_res
=======


async def remove_actor_by_id(actor_id: str) -> None:
    """Remove actor from trust registry by id

    Args:
        actor_id (str): identifier of the actor to remove

    Raises:
        TrustRegistryException: If an error occurred while removing the actor
    """
    remove_response = httpx.delete(f"{TRUST_REGISTRY_URL}/registry/actors/{actor_id}")

    if remove_response.is_error:
        raise TrustRegistryException(
            f"Error removing actor from trust registry: {remove_response.text}",
            remove_response.status_code,
        )


async def remove_schema_by_id(schema_id: str) -> None:
    """Remove schema from trust registry by id

    Args:
        actor_id (str): identifier of the schema to remove

    Raises:
        TrustRegistryException: If an error occurred while removing the schema
    """
    remove_response = httpx.delete(f"{TRUST_REGISTRY_URL}/registry/schemas/{schema_id}")

    if remove_response.is_error:
        raise TrustRegistryException(
            f"Error removing schema from trust registry: {remove_response.text}",
            remove_response.status_code,
        )


async def update_actor(actor: Actor) -> None:
    actor_id = actor["id"]

    update_response = httpx.post(
        f"{TRUST_REGISTRY_URL}/registry/actors/{actor_id}", json=actor
    )

    if update_response.status_code == 422:
        raise TrustRegistryException(update_response.json(), 422)
    elif update_response.is_error:
        raise TrustRegistryException(
            f"Error updating actor in trust registry: {update_response.text}"
        )
>>>>>>> 07f39e51
<|MERGE_RESOLUTION|>--- conflicted
+++ resolved
@@ -24,11 +24,7 @@
 class Actor(TypedDict):
     id: str
     name: str
-<<<<<<< HEAD
-    roles: List[Literal["issuer", "verifier"]]
-=======
     roles: List[TrustRegistryRole]
->>>>>>> 07f39e51
     did: str
     didcomm_invitation: Optional[str]
 
@@ -287,9 +283,6 @@
         raise TrustRegistryException(
             f"Error registering actor: {actor_res.text}", actor_res.status_code
         )
-<<<<<<< HEAD
-    return actor_res
-=======
 
 
 async def remove_actor_by_id(actor_id: str) -> None:
@@ -340,5 +333,4 @@
     elif update_response.is_error:
         raise TrustRegistryException(
             f"Error updating actor in trust registry: {update_response.text}"
-        )
->>>>>>> 07f39e51
+        )