import logging
<<<<<<< HEAD
=======
from typing import Optional
>>>>>>> 68cd4a66

from aries_cloudcontroller import (
    AcaPyClient,
    InvitationResult,
    ReceiveInvitationRequest,
    ConnRecord,
    ConnectionList,
<<<<<<< HEAD
=======
    CreateInvitationRequest,
>>>>>>> 68cd4a66
)
from dependencies import agent_selector
from fastapi import APIRouter, Depends

logger = logging.getLogger(__name__)


router = APIRouter(prefix="/generic/connections", tags=["connections"])


# TODO this should be a post request
@router.get("/create-invite", response_model=InvitationResult)
async def create_invite(
    alias: Optional[str] = None,
    auto_accept: Optional[bool] = None,
    multi_use: Optional[bool] = None,
    public: Optional[bool] = None,
    createInvitationRequest: Optional[CreateInvitationRequest] = {},
    aries_controller: AcaPyClient = Depends(agent_selector),
):
    """
    Create connection invite.
    """
    invite = await aries_controller.connection.create_invitation(
        alias=alias,
        auto_accept=auto_accept,
        multi_use=multi_use,
        public=public,
        body=createInvitationRequest,
    )
    return invite


@router.post("/accept-invite", response_model=ConnRecord)
async def accept_invite(
    invite: ReceiveInvitationRequest,
    aries_controller: AcaPyClient = Depends(agent_selector),
):
    """
    Accept connection invite.

    Parameters:
    ------------
    invite: ReceiveInvitationRequest
        the invitation object obtained from create_invite.
    """

    conn_record = await aries_controller.connection.receive_invitation(body=invite)
    return conn_record


@router.get("/", response_model=ConnectionList)
async def get_connections(
    aries_controller: AcaPyClient = Depends(agent_selector),
):
    """
    Retrieve list of connections.

    Returns:
    ---------
    JSON object with “connections” (key), a list of connections (ids)
    """
    connections = await aries_controller.connection.get_connections()
    return connections


@router.get("/{conn_id}", response_model=ConnRecord)
async def get_connection_by_id(
    conn_id: str,
    aries_controller: AcaPyClient = Depends(agent_selector),
):
    """
    Retrieve connection by id.

    Parameters:
    -----------
    conn_id: str

    """
    connection = await aries_controller.connection.get_connection(conn_id=conn_id)
    return connection


@router.delete("/{conn_id}")
async def delete_connection_by_id(
    conn_id: str,
    aries_controller: AcaPyClient = Depends(agent_selector),
):
    """
    Delete connection by id.

    Parameters:
    -----------
    connection_id: str

    Returns:
    ------------
    Empty dict: {}
    """
    remove_res = await aries_controller.connection.delete_connection(conn_id=conn_id)
    return remove_res<|MERGE_RESOLUTION|>--- conflicted
+++ resolved
@@ -1,8 +1,5 @@
 import logging
-<<<<<<< HEAD
-=======
 from typing import Optional
->>>>>>> 68cd4a66
 
 from aries_cloudcontroller import (
     AcaPyClient,
@@ -10,10 +7,7 @@
     ReceiveInvitationRequest,
     ConnRecord,
     ConnectionList,
-<<<<<<< HEAD
-=======
     CreateInvitationRequest,
->>>>>>> 68cd4a66
 )
 from dependencies import agent_selector
 from fastapi import APIRouter, Depends
