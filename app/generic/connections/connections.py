import logging
from typing import List, Optional

from aries_cloudcontroller import (
    AcaPyClient,
    CreateInvitationRequest,
    InvitationMessage,
    InvitationRecord,
    InvitationResult,
    ReceiveInvitationRequest,
)
from aries_cloudcontroller.model.attachment_def import AttachmentDef
from aries_cloudcontroller.model.invitation_create_request import (
    InvitationCreateRequest,
)
from fastapi import APIRouter, Depends, HTTPException
from pydantic import BaseModel

<<<<<<< HEAD
from shared_models import conn_record_to_connection, Connection, Oob
=======
from shared_models import conn_record_to_connection, Connection, OobRecord
>>>>>>> 5894fd7b
from app.dependencies import agent_selector

logger = logging.getLogger(__name__)

router = APIRouter(prefix="/generic/connections", tags=["connections"])


class ConnectToPublicDid(BaseModel):
    public_did: str


class CreateInvitation(BaseModel):
    alias: Optional[str] = None
    multi_use: Optional[bool] = None
    use_public_did: Optional[bool] = None


class AcceptInvitation(BaseModel):
    alias: Optional[str] = None
    use_existing_connection: Optional[bool] = None
    invitation: ReceiveInvitationRequest


class CreateOobInvitation(BaseModel):
    alias: Optional[str] = None
    multi_use: Optional[bool] = None
    use_public_did: Optional[bool] = None
    attachments: Optional[List[AttachmentDef]] = None
    create_connection: Optional[bool] = None


class AcceptOobInvitation(BaseModel):
    alias: Optional[str] = None
    use_existing_connection: Optional[bool] = None
    invitation: InvitationMessage


@router.post("/oob/create-invitation", response_model=InvitationRecord)
async def create_oob_invitation(
    body: CreateOobInvitation = CreateOobInvitation(),
    aries_controller: AcaPyClient = Depends(agent_selector),
):
    """
    Create connection invitation out-of-band.
    """

    handshake_protocols = [
        "https://didcomm.org/didexchange/1.0",
        "https://didcomm.org/connections/1.0",
    ]

    if not body.create_connection and (
        not body.attachments or len(body.attachments) == 0
    ):
        raise HTTPException(
            status_code=400,
            detail="Either or both of 'create_connection' and 'attachments' must be defined / true",
        )

    oob_body = InvitationCreateRequest(
        alias=body.alias,
        attachments=body.attachments,
        handshake_protocols=handshake_protocols if body.create_connection else None,
        use_public_did=body.use_public_did,
    )

    invitation = await aries_controller.out_of_band.create_invitation(
        multi_use=body.multi_use,
        body=oob_body,
        auto_accept=True,
    )
    # If the trust registry is not derived but an entity providing this information,
    # we should possibly write the (multi-use) invitation to the registry
    # We could also investigate storing the invitation URL with the OP's DID
    return invitation


<<<<<<< HEAD
@router.post("/oob/accept-invitation", response_model=Oob)
=======
@router.post("/oob/accept-invitation", response_model=OobRecord)
>>>>>>> 5894fd7b
async def accept_oob_invitation(
    body: AcceptOobInvitation,
    aries_controller: AcaPyClient = Depends(agent_selector),
):
    """
    Receive out-of-band invitation.
    """

<<<<<<< HEAD
=======
    # FIXME: wrong return type: OobRecord instead of connection record
>>>>>>> 5894fd7b
    oob_record = await aries_controller.out_of_band.receive_invitation(
        auto_accept=True,
        use_existing_connection=body.use_existing_connection,
        alias=body.alias,
        body=body.invitation,
    )
<<<<<<< HEAD
    return Oob(**oob_record)
=======
    # FIXME: This is on OutOfBandRecord and not a connection record
    return oob_record
>>>>>>> 5894fd7b


@router.post("/oob/connect-public-did", response_model=Connection)
async def connect_to_public_did(
    body: ConnectToPublicDid,
    aries_controller: AcaPyClient = Depends(agent_selector),
):
    """
    Use a public DID as implicit invitation and connect.

    Parameters:
    -----------
    their_public_did: str
        The public did of the entity you want to connect to

    body: CreateConnFromDIDRequest (optional)
        Extra information about the connection request

    Returns:
    ------------
    ConnRecord
        The connection record
    """
    conn_record = await aries_controller.did_exchange.create_request(
        their_public_did=body.public_did
    )

    # return conn_record_to_connection(conn_record)
    return conn_record


@router.post("/create-invitation", response_model=InvitationResult)
async def create_invitation(
    body: CreateInvitation = CreateInvitation(),
    aries_controller: AcaPyClient = Depends(agent_selector),
):
    """
    Create connection invitation.
    """
    invitation = await aries_controller.connection.create_invitation(
        alias=body.alias,
        auto_accept=True,
        multi_use=body.multi_use,
        public=body.use_public_did,
        body=CreateInvitationRequest(),
    )
    return invitation


@router.post("/accept-invitation")
async def accept_invitation(
    body: AcceptInvitation,
    aries_controller: AcaPyClient = Depends(agent_selector),
) -> Connection:
    """
    Accept connection invitation.

    Parameters:
    ------------
    invitation: ReceiveInvitationRequest
        the invitation object obtained from create_invitation.
    """

    connection_record = await aries_controller.connection.receive_invitation(
        body=body.invitation,
        auto_accept=True,
        alias=body.alias,
    )
    return conn_record_to_connection(connection_record)


@router.get("/", response_model=List[Connection])
async def get_connections(
    aries_controller: AcaPyClient = Depends(agent_selector),
) -> List[Optional[Connection]]:
    """
    Retrieve list of connections.

    Returns:
    ---------
    JSON object with “connections” (key), a list of connections (ids)
    """
    connections = await aries_controller.connection.get_connections()

    if connections.results:
        return [
            conn_record_to_connection(connection) for connection in connections.results
        ]

    return []


@router.get("/{connection_id}", response_model=Connection)
async def get_connection_by_id(
    connection_id: str,
    aries_controller: AcaPyClient = Depends(agent_selector),
):
    """
    Retrieve connection by id.

    Parameters:
    -----------
    connection_id: str

    """
    connection = await aries_controller.connection.get_connection(conn_id=connection_id)
    return conn_record_to_connection(connection)


@router.delete("/{connection_id}")
async def delete_connection_by_id(
    connection_id: str,
    aries_controller: AcaPyClient = Depends(agent_selector),
):
    """
    Delete connection by id.

    Parameters:
    -----------
    connection_id: str

    Returns:
    ------------
    Empty dict: {}
    """
    await aries_controller.connection.delete_connection(conn_id=connection_id)

    return {}<|MERGE_RESOLUTION|>--- conflicted
+++ resolved
@@ -16,11 +16,7 @@
 from fastapi import APIRouter, Depends, HTTPException
 from pydantic import BaseModel
 
-<<<<<<< HEAD
-from shared_models import conn_record_to_connection, Connection, Oob
-=======
 from shared_models import conn_record_to_connection, Connection, OobRecord
->>>>>>> 5894fd7b
 from app.dependencies import agent_selector
 
 logger = logging.getLogger(__name__)
@@ -98,11 +94,7 @@
     return invitation
 
 
-<<<<<<< HEAD
-@router.post("/oob/accept-invitation", response_model=Oob)
-=======
 @router.post("/oob/accept-invitation", response_model=OobRecord)
->>>>>>> 5894fd7b
 async def accept_oob_invitation(
     body: AcceptOobInvitation,
     aries_controller: AcaPyClient = Depends(agent_selector),
@@ -111,22 +103,15 @@
     Receive out-of-band invitation.
     """
 
-<<<<<<< HEAD
-=======
     # FIXME: wrong return type: OobRecord instead of connection record
->>>>>>> 5894fd7b
     oob_record = await aries_controller.out_of_band.receive_invitation(
         auto_accept=True,
         use_existing_connection=body.use_existing_connection,
         alias=body.alias,
         body=body.invitation,
     )
-<<<<<<< HEAD
-    return Oob(**oob_record)
-=======
     # FIXME: This is on OutOfBandRecord and not a connection record
     return oob_record
->>>>>>> 5894fd7b
 
 
 @router.post("/oob/connect-public-did", response_model=Connection)
