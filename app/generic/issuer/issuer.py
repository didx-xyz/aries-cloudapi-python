--- conflicted
+++ resolved
@@ -184,16 +184,10 @@
     record = await issuer.get_record(aries_controller, credential_id)
 
     if not record.credential_definition_id or not record.schema_id:
-<<<<<<< HEAD
-        raise Exception(
-            "Record has no credential definition or schema associated. \n"
-            "This probably means you haven't received an offer yet."
-=======
         raise CloudApiException(
             "Record has no credential definition or schema associated. "
             "This proably means you haven't received an offer yet.",
             403,
->>>>>>> 0c800426
         )
 
     did = did_from_credential_definition_id(record.credential_definition_id)
