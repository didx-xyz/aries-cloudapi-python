--- conflicted
+++ resolved
@@ -37,11 +37,7 @@
     The response object obtained when sending a message.
     """
     send = await aries_controller.basicmessage.send_message(
-<<<<<<< HEAD
-        connection_id=message.connection_id, msg=message.msg
-=======
         conn_id=message.conn_id, body=message.sendMessage
->>>>>>> ab230f58
     )
     return send
 
@@ -64,10 +60,6 @@
     The response object obtained when sending a trust ping.
     """
     response = await aries_controller.trustping.send_ping(
-<<<<<<< HEAD
-        connection_id=trustping_msg.connection_id, comment_msg=trustping_msg.comment_msg
-=======
         conn_id=trustping_msg.conn_id, body=trustping_msg.pingRequest
->>>>>>> ab230f58
     )
     return response