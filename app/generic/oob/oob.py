import logging
from typing import List, Optional

from aries_cloudcontroller import (AcaPyClient, InvitationMessage,
                                   InvitationRecord)
from aries_cloudcontroller.model.attachment_def import AttachmentDef
<<<<<<< HEAD
from aries_cloudcontroller.model.invitation_create_request import (
    InvitationCreateRequest,
)
from aries_cloudcontroller.model.oob_record import OobRecord

=======
from aries_cloudcontroller.model.invitation_create_request import \
    InvitationCreateRequest
>>>>>>> 9ee3f0e2
from fastapi import APIRouter, Depends, HTTPException
from pydantic import BaseModel

from app.dependencies import agent_selector
<<<<<<< HEAD
from shared_models import Connection, conn_record_to_connection
=======
from shared_models import Connection, OobRecord, conn_record_to_connection
>>>>>>> 9ee3f0e2

logger = logging.getLogger(__name__)

router = APIRouter(prefix="/generic/oob", tags=["out-of-band"])


class ConnectToPublicDid(BaseModel):
    public_did: str


class CreateOobInvitation(BaseModel):
    alias: Optional[str] = None
    multi_use: Optional[bool] = None
    use_public_did: Optional[bool] = None
    attachments: Optional[List[AttachmentDef]] = None
    handshake_protocols: Optional[List[str]] = None
    create_connection: Optional[bool] = None


class AcceptOobInvitation(BaseModel):
    alias: Optional[str] = None
    use_existing_connection: Optional[bool] = None
    invitation: InvitationMessage


def strip_protocol_prefix(id: str):
    if id.startswith("v1-") or id.startswith("v2-"):
        return id[3:]
    else:
        return id


@router.post("/create-invitation", response_model=InvitationRecord)
async def create_oob_invitation(
    body: Optional[CreateOobInvitation] = None,
    aries_controller: AcaPyClient = Depends(agent_selector),
):
    """
    Create connection invitation out-of-band.
    """
    if body is None:
        body = CreateOobInvitation()

    handshake_protocols = [
        "https://didcomm.org/didexchange/1.0",
        "https://didcomm.org/connections/1.0",
    ]

    if not body.create_connection and (
        not body.attachments or len(body.attachments) == 0
    ):
        raise HTTPException(
            status_code=400,
            detail="Either or both of 'create_connection' and 'attachments' must be defined / true",
        )

    if body.attachments:
        for item in body.attachments:
            item.id = strip_protocol_prefix(item.id)

    oob_body = InvitationCreateRequest(
        alias=body.alias,
        attachments=body.attachments,
        handshake_protocols=handshake_protocols if body.create_connection else None,
        use_public_did=body.use_public_did,
    )

    invitation = await aries_controller.out_of_band.create_invitation(
        multi_use=body.multi_use,
        body=oob_body,
        auto_accept=True,
    )
    # If the trust registry is not derived but an entity providing this information,
    # we should possibly write the (multi-use) invitation to the registry
    # We could also investigate storing the invitation URL with the OP's DID
    return invitation


@router.post("/accept-invitation", response_model=OobRecord)
async def accept_oob_invitation(
    body: AcceptOobInvitation,
    aries_controller: AcaPyClient = Depends(agent_selector),
):
    """
    Receive out-of-band invitation.
    """

    oob_record = await aries_controller.out_of_band.receive_invitation(
        auto_accept=True,
        use_existing_connection=body.use_existing_connection,
        alias=body.alias,
        body=body.invitation,
    )
    return oob_record


@router.post("/connect-public-did", response_model=Connection)
async def connect_to_public_did(
    body: ConnectToPublicDid,
    aries_controller: AcaPyClient = Depends(agent_selector),
):
    """
    Connect using public DID as implicit invitation.

    Parameters:
    ---
    their_public_did: str
        Public DID of target entity

    body: Optional[CreateConnFromDIDRequest]
        Additional request info

    Returns:
    ---
    ConnRecord
        The connection record
    """
    conn_record = await aries_controller.did_exchange.create_request(
        their_public_did=body.public_did
    )

    return conn_record_to_connection(conn_record)<|MERGE_RESOLUTION|>--- conflicted
+++ resolved
@@ -4,25 +4,14 @@
 from aries_cloudcontroller import (AcaPyClient, InvitationMessage,
                                    InvitationRecord)
 from aries_cloudcontroller.model.attachment_def import AttachmentDef
-<<<<<<< HEAD
-from aries_cloudcontroller.model.invitation_create_request import (
-    InvitationCreateRequest,
-)
-from aries_cloudcontroller.model.oob_record import OobRecord
-
-=======
 from aries_cloudcontroller.model.invitation_create_request import \
     InvitationCreateRequest
->>>>>>> 9ee3f0e2
+from aries_cloudcontroller.model.oob_record import OobRecord
 from fastapi import APIRouter, Depends, HTTPException
 from pydantic import BaseModel
 
 from app.dependencies import agent_selector
-<<<<<<< HEAD
 from shared_models import Connection, conn_record_to_connection
-=======
-from shared_models import Connection, OobRecord, conn_record_to_connection
->>>>>>> 9ee3f0e2
 
 logger = logging.getLogger(__name__)
 
