from abc import ABC, abstractmethod
from typing import List

from aries_cloudcontroller import (
    AcaPyClient,
    IndyCredPrecis,
)

from app.generic.verifier.models import (
    AcceptProofRequest,
    CreateProofRequest,
    PresentationExchange,
    ProofRequestGeneric,
    RejectProofRequest,
    SendProofRequest,
)


class Verifier(ABC):
    """Abstract proof interface"""

    @classmethod
    @abstractmethod
    async def send_proof_request(
        cls,
        controller: AcaPyClient,
        proof_request: SendProofRequest,
    ) -> PresentationExchange:
        """
        Request proof from a connection ID.

        Parameters:
        -----------
        controller: AcaPyClient
            The aries_cloudcontroller object
        proof_request: SendProofRequest
            The proof request object

        Returns:
        --------
        exchange_record: PresentationExchange
            The proof exchange record
        """

    @classmethod
    @abstractmethod
    async def create_proof_request(
        cls,
        controller: AcaPyClient,
        proof_request: CreateProofRequest,
    ) -> PresentationExchange:
        """
        Create proof request

        Parameters:
        -----------
        controller: AcaPyClient
            The aries_cloudcontroller object
        proof_request: CreateProofRequest
            The proof request object

        Returns:
        --------
        exchange_record: PresentationExchange
            The proof exchange record
        """

    @classmethod
    @abstractmethod
    async def accept_proof_request(
        cls, controller: AcaPyClient, proof_request: AcceptProofRequest
    ) -> PresentationExchange:
        """
        Accept proof request

        Parameters:
        -----------
        controller: AcaPyClient
            The aries_cloudcontroller object
        proof_request: AcceptProofRequet
            The proof request object

        Returns:
        --------
        exchange_record: PresentationExchange
            The proof exchange record
        """

    @classmethod
    @abstractmethod
    async def reject_proof_request(
        cls, controller: AcaPyClient, proof_request: RejectProofRequest
    ) -> None:
        """
        Reject proof request

        Parameters:
        -----------
        controller: AcaPyClient
            The aries_cloudcontroller object
        proof_request: RejectProofRequet
            The proof request object

        Returns:
        --------
        None
            Returns None on successful request rejection.
        """

    @classmethod
    @abstractmethod
    async def delete_proof(cls, controller: AcaPyClient, proof_id: str) -> None:
        """
        Delete proof request

        Parameters:
        -----------
        controller: AcaPyClient
            The aries_cloudcontroller object
        proof_id: str
            The proof record exchange id

        Returns:
        --------
        None
            Returns None on successful record deletion.
        """

    @classmethod
    @abstractmethod
    async def get_proof_records(cls, controller: AcaPyClient) -> None:
        """
<<<<<<< HEAD
        Accept proof request
=======
        Get all proof records
>>>>>>> 0c800426

        Parameters:
        -----------
        controller: AcaPyClient
            The aries_cloudcontroller object

        Returns:
        --------
        [PresentationExchange]
            A list of presentation exchange records
        """

    @classmethod
    @abstractmethod
<<<<<<< HEAD
    async def get_proof_record(
        cls, controller: AcaPyClient, proof_request: ProofRequestGeneric
    ) -> None:
        """
        Accept proof request
=======
    async def get_proof_record(cls, controller: AcaPyClient, proof_id: str) -> None:
        """
        Get a specific proof record
>>>>>>> 0c800426

        Parameters:
        -----------
        controller: AcaPyClient
            The aries_cloudcontroller object
<<<<<<< HEAD

        Returns:
        --------
        [PresentationExchange]
            A list of presentation exchange records
=======
        proof_id: str
            The presentation exchange ID

        Returns:
        --------
        PresentationExchange
            A presentation exchange records
>>>>>>> 0c800426
        """

    @classmethod
    @abstractmethod
    async def get_credentials_for_request(
<<<<<<< HEAD
        cls, controller: AcaPyClient, proof_request: ProofRequestGeneric
=======
        cls, controller: AcaPyClient, proof_id: str
>>>>>>> 0c800426
    ) -> List[IndyCredPrecis]:
        """
        Retrieve the credentials for a proof

        Parameters:
        -----------
        controller: AcaPyClient
            The aries_cloudcontroller object
<<<<<<< HEAD
=======
         proof_id: str
            The proof id
>>>>>>> 0c800426

        Returns:
        --------
        [IndyCredPrecis]
            A list of presentation exchange records
        """<|MERGE_RESOLUTION|>--- conflicted
+++ resolved
@@ -130,11 +130,7 @@
     @abstractmethod
     async def get_proof_records(cls, controller: AcaPyClient) -> None:
         """
-<<<<<<< HEAD
-        Accept proof request
-=======
         Get all proof records
->>>>>>> 0c800426
 
         Parameters:
         -----------
@@ -149,29 +145,14 @@
 
     @classmethod
     @abstractmethod
-<<<<<<< HEAD
-    async def get_proof_record(
-        cls, controller: AcaPyClient, proof_request: ProofRequestGeneric
-    ) -> None:
-        """
-        Accept proof request
-=======
     async def get_proof_record(cls, controller: AcaPyClient, proof_id: str) -> None:
         """
         Get a specific proof record
->>>>>>> 0c800426
 
         Parameters:
         -----------
         controller: AcaPyClient
             The aries_cloudcontroller object
-<<<<<<< HEAD
-
-        Returns:
-        --------
-        [PresentationExchange]
-            A list of presentation exchange records
-=======
         proof_id: str
             The presentation exchange ID
 
@@ -179,17 +160,12 @@
         --------
         PresentationExchange
             A presentation exchange records
->>>>>>> 0c800426
         """
 
     @classmethod
     @abstractmethod
     async def get_credentials_for_request(
-<<<<<<< HEAD
-        cls, controller: AcaPyClient, proof_request: ProofRequestGeneric
-=======
         cls, controller: AcaPyClient, proof_id: str
->>>>>>> 0c800426
     ) -> List[IndyCredPrecis]:
         """
         Retrieve the credentials for a proof
@@ -198,11 +174,8 @@
         -----------
         controller: AcaPyClient
             The aries_cloudcontroller object
-<<<<<<< HEAD
-=======
          proof_id: str
             The proof id
->>>>>>> 0c800426
 
         Returns:
         --------
