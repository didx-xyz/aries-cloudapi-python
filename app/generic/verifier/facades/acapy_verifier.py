--- conflicted
+++ resolved
@@ -117,11 +117,7 @@
         -----------
         controller: AcaPyClient
             The aries_cloudcontroller object
-<<<<<<< HEAD
-        pres_ex_id: str
-=======
         proof_id: str
->>>>>>> f0c755bf
             The proof record exchange id
 
         Returns:
@@ -132,9 +128,6 @@
 
     @classmethod
     @abstractmethod
-<<<<<<< HEAD
-    async def proofs(
-=======
     async def get_proof_records(cls, controller: AcaPyClient) -> None:
         """
         Accept proof request
@@ -153,7 +146,6 @@
     @classmethod
     @abstractmethod
     async def get_proof_record(
->>>>>>> f0c755bf
         cls, controller: AcaPyClient, proof_request: ProofRequestGeneric
     ) -> None:
         """
@@ -172,11 +164,7 @@
 
     @classmethod
     @abstractmethod
-<<<<<<< HEAD
-    async def get_credentials(
-=======
     async def get_credentials_for_request(
->>>>>>> f0c755bf
         cls, controller: AcaPyClient, proof_request: ProofRequestGeneric
     ) -> List[IndyCredPrecis]:
         """
