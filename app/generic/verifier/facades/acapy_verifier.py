--- conflicted
+++ resolved
@@ -9,11 +9,6 @@
 from app.generic.verifier.models import (
     AcceptProofRequest,
     CreateProofRequest,
-<<<<<<< HEAD
-    PresentationExchange,
-    ProofRequestGeneric,
-=======
->>>>>>> development
     RejectProofRequest,
     SendProofRequest,
 )
