--- conflicted
+++ resolved
@@ -46,13 +46,9 @@
         return utils.record_to_model(presentation_exchange)
 
     @classmethod
-<<<<<<< HEAD
-    async def get_creds(cls, controller: AcaPyClient, pres_ex_id: str):
-=======
     async def get_credentials_for_request(
         cls, controller: AcaPyClient, pres_ex_id: str
     ):
->>>>>>> f0c755bf
         try:
             proof_id = utils.pres_id_no_version(proof_id=pres_ex_id)
             return await controller.present_proof_v1_0.get_matching_credentials(
@@ -63,27 +59,6 @@
             raise e from e
 
     @classmethod
-<<<<<<< HEAD
-    async def get_proofs(
-        cls, controller: AcaPyClient, pres_ex_id: Optional[str] = None
-    ):
-        try:
-            if pres_ex_id:
-                pres_ex_id = utils.pres_id_no_version(pres_ex_id)
-                presentation_exchange = await controller.present_proof_v1_0.get_record(
-                    pres_ex_id=pres_ex_id
-                )
-                # This return only one item in a list.
-                # That is in this case handy to keep the return type the same as when fetching multiple records.
-                return [utils.record_to_model(presentation_exchange)]
-            else:
-                presentation_exchange = (
-                    await controller.present_proof_v1_0.get_records()
-                )
-                return [
-                    utils.record_to_model(rec) for rec in presentation_exchange.results
-                ]
-=======
     async def get_proof_records(cls, controller: AcaPyClient):
         try:
             presentation_exchange = await controller.present_proof_v1_0.get_records()
@@ -100,7 +75,6 @@
                 pres_ex_id=pres_ex_id
             )
             return utils.record_to_model(presentation_exchange)
->>>>>>> f0c755bf
         except Exception as e:
             logger.error(f"{e!r}")
             raise e from e
