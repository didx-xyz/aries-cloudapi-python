--- conflicted
+++ resolved
@@ -30,111 +30,9 @@
         cls,
         controller: AcaPyClient,
         proof_request: CreateProofRequest,
-        comment: Optional[str] = None,
     ) -> PresentationExchange:
         bound_logger = logger.bind(body=proof_request)
         bound_logger.debug("Creating v2 proof request")
-        try:
-            proof_record = await controller.present_proof_v2_0.create_proof_request(
-                body=V20PresCreateRequestRequest(
-                    presentation_request=V20PresRequestByFormat(
-                        indy=proof_request.proof_request
-                    ),
-                    comment=comment,
-                    trace=False,
-                )
-            )
-            bound_logger.debug("Returning v2 PresentationExchange.")
-            return record_to_model(proof_record)
-        except Exception as e:
-            bound_logger.exception(
-                "An unexpected error occurred while creating presentation request."
-            )
-            raise CloudApiException("Failed to create presentation request.") from e
-
-    @classmethod
-    async def get_credentials_for_request(cls, controller: AcaPyClient, proof_id: str):
-        bound_logger = logger.bind(body={"proof_id": proof_id})
-        pres_ex_id = pres_id_no_version(proof_id=proof_id)
-        try:
-            bound_logger.debug("Getting v2 matching credentials from proof id")
-            result = await controller.present_proof_v2_0.get_matching_credentials(
-                pres_ex_id=pres_ex_id
-            )
-        except Exception as e:
-            bound_logger.exception(
-                "An unexpected error occurred while getting matching credentials."
-            )
-            raise CloudApiException("Failed to get credentials for request.") from e
-
-        if result:
-            bound_logger.debug("Successfully got matching v2 credentials.")
-        else:
-            bound_logger.debug("No matching v2 credentials obtained.")
-        return result
-
-    @classmethod
-    async def get_proof_records(cls, controller: AcaPyClient):
-        try:
-            logger.debug("Fetching v2 present-proof exchange records")
-            presentation_exchange = await controller.present_proof_v2_0.get_records()
-            result = [
-                record_to_model(rec) for rec in presentation_exchange.results or []
-            ]
-        except Exception as e:
-            logger.exception("An unexpected error occurred while getting records.")
-            raise CloudApiException("Failed to get proof records.") from e
-
-        if result:
-            logger.debug("Successfully got v2 present-proof records.")
-        else:
-            logger.info("No v2 present-proof records obtained.")
-        return result
-
-    @classmethod
-    async def get_proof_record(cls, controller: AcaPyClient, proof_id: str):
-        bound_logger = logger.bind(body={"proof_id": proof_id})
-        pres_ex_id = pres_id_no_version(proof_id)
-        try:
-            bound_logger.debug("Fetching single v2 present-proof exchange record")
-            presentation_exchange = await controller.present_proof_v2_0.get_record(
-                pres_ex_id=pres_ex_id
-            )
-            result = record_to_model(presentation_exchange)
-        except Exception as e:
-<<<<<<< HEAD
-            logger.exception("An unexpected error occurred while getting record: %r", e)
-=======
-            bound_logger.exception("An unexpected error occurred while getting record.")
->>>>>>> 211f0b8c
-            raise CloudApiException("Failed to get proof record.") from e
-
-        if result:
-            bound_logger.debug("Successfully got v2 present-proof record.")
-        else:
-            bound_logger.info("No v2 present-proof record obtained.")
-        return result
-
-    @classmethod
-    async def delete_proof(cls, controller: AcaPyClient, proof_id: str):
-        bound_logger = logger.bind(body={"proof_id": proof_id})
-        pres_ex_id = pres_id_no_version(proof_id=proof_id)
-        try:
-            bound_logger.debug("Deleting v2 present-proof exchange record")
-            await controller.present_proof_v2_0.delete_record(pres_ex_id=pres_ex_id)
-        except Exception as e:
-            bound_logger.exception(
-                "An unexpected error occurred while deleting record."
-            )
-            raise CloudApiException("Failed to delete record.") from e
-
-<<<<<<< HEAD
-    @classmethod
-    async def create_proof_request(
-        cls,
-        controller: AcaPyClient,
-        proof_request: CreateProofRequest,
-    ) -> PresentationExchange:
         try:
             proof_record = await controller.present_proof_v2_0.create_proof_request(
                 body=V20PresCreateRequestRequest(
@@ -146,16 +44,87 @@
                     trace=proof_request.trace,
                 )
             )
+            bound_logger.debug("Returning v2 PresentationExchange.")
             return record_to_model(proof_record)
         except Exception as e:
-            logger.exception(
-                "An unexpected error occurred while creating presentation request: %r",
-                e,
+            bound_logger.exception(
+                "An unexpected error occurred while creating presentation request."
             )
             raise CloudApiException("Failed to create presentation request.") from e
-=======
+
+    @classmethod
+    async def get_credentials_for_request(cls, controller: AcaPyClient, proof_id: str):
+        bound_logger = logger.bind(body={"proof_id": proof_id})
+        pres_ex_id = pres_id_no_version(proof_id=proof_id)
+        try:
+            bound_logger.debug("Getting v2 matching credentials from proof id")
+            result = await controller.present_proof_v2_0.get_matching_credentials(
+                pres_ex_id=pres_ex_id
+            )
+        except Exception as e:
+            bound_logger.exception(
+                "An unexpected error occurred while getting matching credentials."
+            )
+            raise CloudApiException("Failed to get credentials for request.") from e
+
+        if result:
+            bound_logger.debug("Successfully got matching v2 credentials.")
+        else:
+            bound_logger.debug("No matching v2 credentials obtained.")
+        return result
+
+    @classmethod
+    async def get_proof_records(cls, controller: AcaPyClient):
+        try:
+            logger.debug("Fetching v2 present-proof exchange records")
+            presentation_exchange = await controller.present_proof_v2_0.get_records()
+            result = [
+                record_to_model(rec) for rec in presentation_exchange.results or []
+            ]
+        except Exception as e:
+            logger.exception("An unexpected error occurred while getting records.")
+            raise CloudApiException("Failed to get proof records.") from e
+
+        if result:
+            logger.debug("Successfully got v2 present-proof records.")
+        else:
+            logger.info("No v2 present-proof records obtained.")
+        return result
+
+    @classmethod
+    async def get_proof_record(cls, controller: AcaPyClient, proof_id: str):
+        bound_logger = logger.bind(body={"proof_id": proof_id})
+        pres_ex_id = pres_id_no_version(proof_id)
+        try:
+            bound_logger.debug("Fetching single v2 present-proof exchange record")
+            presentation_exchange = await controller.present_proof_v2_0.get_record(
+                pres_ex_id=pres_ex_id
+            )
+            result = record_to_model(presentation_exchange)
+        except Exception as e:
+            bound_logger.exception("An unexpected error occurred while getting record.")
+            raise CloudApiException("Failed to get proof record.") from e
+
+        if result:
+            bound_logger.debug("Successfully got v2 present-proof record.")
+        else:
+            bound_logger.info("No v2 present-proof record obtained.")
+        return result
+
+    @classmethod
+    async def delete_proof(cls, controller: AcaPyClient, proof_id: str):
+        bound_logger = logger.bind(body={"proof_id": proof_id})
+        pres_ex_id = pres_id_no_version(proof_id=proof_id)
+        try:
+            bound_logger.debug("Deleting v2 present-proof exchange record")
+            await controller.present_proof_v2_0.delete_record(pres_ex_id=pres_ex_id)
+        except Exception as e:
+            bound_logger.exception(
+                "An unexpected error occurred while deleting record."
+            )
+            raise CloudApiException("Failed to delete record.") from e
+
         bound_logger.debug("Successfully deleted v2 present-proof record.")
->>>>>>> 211f0b8c
 
     @classmethod
     async def send_proof_request(
