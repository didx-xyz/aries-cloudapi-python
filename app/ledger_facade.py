--- conflicted
+++ resolved
@@ -1,10 +1,6 @@
 import logging
 import os
 
-<<<<<<< HEAD
-
-=======
->>>>>>> 083b7736
 import requests
 from fastapi import HTTPException
 
