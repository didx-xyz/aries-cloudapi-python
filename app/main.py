--- conflicted
+++ resolved
@@ -3,13 +3,10 @@
 from fastapi import FastAPI
 from generic import connections
 from routers import issuer, schema, verifier
-<<<<<<< HEAD
 from admin.governance import schemas, credential_definitions
 from admin.governance.multitenant_wallet import wallet_admin
 from admin.governance import dids
 from admin.governance.wallet import wallets
-=======
->>>>>>> 90ba3e89
 
 app = FastAPI()
 
