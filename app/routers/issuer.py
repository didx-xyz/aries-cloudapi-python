from fastapi import APIRouter, HTTPException, Query
from fastapi.responses import StreamingResponse
from typing import List
import io
import qrcode
import aries_cloudcontroller
import os

router = APIRouter(prefix="/issuer")


admin_url = os.getenv("ACAPY_ADMIN_URL")
admin_port = os.getenv("ACAPY_ADMIN_PORT")
admin_api_key = os.getenv("ACAPY_ADMIN_API_KEY")
is_multitenant = os.getenv("IS_MULTITENANT", False)
ledger_url = os.getenv("LEDGER_NETWORK_URL")


@router.get("/issue-credential", tags=["issue", "credential"])
async def issue_credential(
    schema_id: str, connection_id: str, credential_attrs: List[str] = Query(None)
):
    """
    Issues a credential
    """
    try:
        aries_agent_controller = aries_cloudcontroller.AriesAgentController(
            admin_url=f"{admin_url}:{admin_port}",
            api_key=admin_api_key,
            is_multitenant=is_multitenant,
        )

        # TODO check whether connection is in active state.
        # If not, return msg saying conneciton not active - should be active
        schema_resp = await aries_agent_controller.schema.get_by_id(schema_id)
        if schema_resp is None:
            raise HTTPException(
                status_code=404,
                detail="Could not find schema from provided ID",
            )
        schema_attr = schema_resp["schema"]["attrNames"]
        # TODO The below call works but smells fishy. What should we really be doing here?
<<<<<<< HEAD
        # Should/Can't we just obtain the dredential definition id from somehwere?
=======
        # Should/Can't we just obtain the dredential definition id from somewhere?
        # This should be written to the ledger already. Shouldn't this fail on trying
        # to write this again? However, this just returns the wanted cred_def_id.
>>>>>>> c55de93b
        write_cred_response = await aries_agent_controller.definitions.write_cred_def(
            schema_id
        )

        # TODO Do we want to obtain cred_def_id from somewhere else
        cred_def_id = write_cred_response["credential_definition_id"]
        credential_attributes = [
            {"name": k, "value": v} for k, v in list(zip(schema_attr, credential_attrs))
        ]
        record = await aries_agent_controller.issuer.send_credential(
            connection_id, schema_id, cred_def_id, credential_attributes, trace=False
        )
        await aries_agent_controller.terminate()
        # TODO Do we want to return the record or just success?
        return record
    except Exception as e:
        await aries_agent_controller.terminate()
        raise e


@router.get(
    "/connection",
    tags=["connection", "wallets"],
    responses={
        200: {
            "content": {"image/png": {}},
            "description": "Return the JSON item or an image.",
        }
    },
)
async def create_connection():
    """
    Creates invitation for the holder to scan

    Returns:
        QRCode PNG file from StreamingResponse
    """
    try:
        aries_agent_controller = aries_cloudcontroller.AriesAgentController(
            admin_url=f"{admin_url}:{admin_port}",
            api_key=admin_api_key,
            is_multitenant=is_multitenant,
        )

        invite = await aries_agent_controller.connections.create_invitation()
        # connection_id = invite["connection_id"]
        inviteURL = invite["invitation_url"]

        qr = qrcode.QRCode(version=1, box_size=10, border=5)
        qr.add_data(inviteURL)
        qr.make(fit=True)
        img = qr.make_image(fill="black", back_color="white")
        buffer_img = io.BytesIO()
        img.save(buffer_img, format="PNG")
        await aries_agent_controller.terminate()
        # Alternatively, one can also return the QR code as a
        # base64 encoded string if that is prefered:
        #
        # img_64 = base64.b64encode(buffer_img.getvalue())
        # await aries_agent_controller.terminate()
        # payload = {"mime": "image/png", "image": img_64, "some_other_data": None}
        # return payload
        #
        # ! Make sure you have imported base64
        resp_img = io.BytesIO(buffer_img.getvalue())
        return StreamingResponse(resp_img, media_type="image/png")
    except Exception as e:
        await aries_agent_controller.terminate()
        raise e


# TODO Decide where this endpoint to lie


@router.get("/get-connection-id", tags=["connection"])
async def get_connection_id():
    try:
        aries_agent_controller = aries_cloudcontroller.AriesAgentController(
            admin_url=f"{admin_url}:{admin_port}",
            api_key=admin_api_key,
            is_multitenant=True,
        )
        connection = await aries_agent_controller.connections.get_connections()
        await aries_agent_controller.terminate()
        return connection
    except Exception as e:
        await aries_agent_controller.terminate()
        raise e


# TODO THis endpoint will definely be used in numerous place maybe make this as a util or something
# Currently using this endpoint solely for ease of testing
# @router.get("/check-active-conenction", tags=["connection"])
# async def check_active_connection(connection_id : str):

#     try:
#         aries_agent_controller = aries_cloudcontroller.AriesAgentController(
#                 admin_url=f"{admin_url}:{admin_port}",
#                 api_key=admin_api_key,
#                 is_multitenant=is_multitenant,
#         )

#         response = await agent_controller.connections.get_connections()
#         results = response['results']
#         print("Results : ", results)
#         print('\n')
#         if len(results) > 0:
#             connection = response['results'][0]
#             print("Connection :", connection)
#             if connection['state'] == 'active':
#                 connection_id = connection["connection_id"]
#                 print("\nActive Connection ID : ", connection_id)
#             else:
#                 print("\nNo active connection found - wait a bit and execute again")<|MERGE_RESOLUTION|>--- conflicted
+++ resolved
@@ -40,13 +40,9 @@
             )
         schema_attr = schema_resp["schema"]["attrNames"]
         # TODO The below call works but smells fishy. What should we really be doing here?
-<<<<<<< HEAD
-        # Should/Can't we just obtain the dredential definition id from somehwere?
-=======
         # Should/Can't we just obtain the dredential definition id from somewhere?
         # This should be written to the ledger already. Shouldn't this fail on trying
         # to write this again? However, this just returns the wanted cred_def_id.
->>>>>>> c55de93b
         write_cred_response = await aries_agent_controller.definitions.write_cred_def(
             schema_id
         )
