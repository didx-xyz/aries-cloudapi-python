from fastapi import APIRouter, HTTPException, Query
from typing import List, Optional
import aries_cloudcontroller
import os

from schemas import SchemaLedgerRequest, SchemaResponse

router = APIRouter()

admin_url = os.getenv("ACAPY_ADMIN_URL")
admin_port = os.getenv("ACAPY_ADMIN_PORT")
admin_api_key = os.getenv("ACAPY_ADMIN_API_KEY")
is_multitenant = os.getenv("IS_MULTITENANT", True)
ledger_url = os.getenv("LEDGER_NETWORK_URL")


@router.get("/schema/all_schemas", tags=["schemas"])
async def get_schema():
    """
    Get all valid schemas from YOMA
    """
    try:
        aries_agent_controller = aries_cloudcontroller.AriesAgentController(
            admin_url=f"{admin_url}:{admin_port}",
            api_key=admin_api_key,
            is_multitenant=is_multitenant,
        )
        created_schemas = await aries_agent_controller.schema.get_created_schema()
        await aries_agent_controller.terminate()
        return created_schemas

    except Exception as e:
        await aries_agent_controller.terminate()
        raise HTTPException(
<<<<<<< HEAD
                    status_code=418,
                    detail=f"Something went wrong.\n Could not get schema from ledger.\n{e}.",
                )
    await aries_agent_controller.terminate()
    return created_schemas


@router.get("/schema/{schema_id}", tags=["schema"])
async def get_by_id(schema_id: str):
    """
    Get a valid schemas by ID and return it
    """
    aries_agent_controller = aries_cloudcontroller.AriesAgentController(
        admin_url=f"http://multitenant-agent:3021",
        api_key="adminApiKey",
        is_multitenant=True,
    )
    try:
        created_schemas = await aries_agent_controller.schema.get_by_id(schema_id)
    except Exception as e:
        await aries_agent_controller.terminate()
        raise HTTPException(
                    status_code=418,
                    detail=f"Something went wrong.\n Could not get schema from ledger.\n{e}.",
                )
    await aries_agent_controller.terminate()
    return created_schemas



@router.get("/schema/schema_definition", tags=["schema", "credential"])
async def schema_define():
    """
    Define Schema
    """
    return {"msg": "from schema define"}
=======
            status_code=500,
            detail=f"Something went wrong.\n Could not get schema from ledger.\n{e}.",
        )
>>>>>>> 65938c14



@router.post(
    "/schema/write-schema-and-credential-definition", tags=["schemas", "credentials"],response_model = SchemaResponse
)
async def write_credential_schema(
    schema_name: str, schema_version: str, schema_attrs: List[str] = Query(None)
):
    """
    Create schema and credential definition and
    write it to the ledger.

    Parameters:
    ----------
    * schema_name: str
        The name of the schema to be defined
    * schema_version: str
        The version of the schema to be written\n
        Should be of the form x.x.x where x is an integer
    * schema_attributes: list, optional
        A list of attributes for the schema (default is None)

    Returns:
    --------
    as json:
    * schema
    * schema_id
    * credential_definition
    * credential_id
    """
    try:
        aries_agent_controller = aries_cloudcontroller.AriesAgentController(
            admin_url=f"{admin_url}:{admin_port}",
            api_key=admin_api_key,
            is_multitenant=is_multitenant,
        )

        # Defining schema and writing it to the ledger

        schema_definition_request = SchemaLedgerRequest(
            schema_name=schema_name,
            schema_version=schema_version,
            schema_attributes=schema_attrs,
        ).dict()

        write_schema_resp = await aries_agent_controller.schema.write_schema(
            schema_definition_request.schema_name,
            schema_definition_request.schema_attributes,
            schema_definition_request.schema_version,
        )

        if not write_schema_resp or write_schema_resp == {}:
            await aries_agent_controller.terminate()
            raise HTTPException(
                status_code=404,
                detail=f"Something went wrong.\n Could not write schema to ledger.\n{schema}",
            )
        schema_id = write_schema_resp["schema_id"]

        # Writing credential definition
        credential_definition = await aries_agent_controller.definitions.write_cred_def(
            schema_id
        )
        if not credential_definition:
            await aries_agent_controller.terminate()
            raise HTTPException(
                status_code=404,
                detail=f"Something went wrong.\nCould not write credential definition to ledger.\n{credential_definition}",
            )
        credential_definition_id = credential_definition["credential_definition_id"]

        final_response = SchemaResponse(
            schema_resp = write_schema_resp,
            schema_id = schema_id,
            credential_definition = credential_definition,
            credential_id = credential_definition_id,
        )
        await aries_agent_controller.terminate()
        return final_response
    except Exception as e:
        await aries_agent_controller.terminate()
        raise HTTPException(
            status_code=500,
            detail=f"Something went wrong: {e!r}",
        )


@router.get("/schema/registry", tags=["schemas", "registry"])
async def get_schema_registry():
    """
    A function to obtain all schemas written to the ledger by YOMA
    and YOMA only.

    Returns:
    --------
    schemas: [dict]
        A list of schema definitions
    """
    aries_agent_controller = aries_cloudcontroller.AriesAgentController(
        admin_url=f"{admin_url}:{admin_port}",
        api_key=admin_api_key,
        is_multitenant=is_multitenant,
    )

    schemas = {}
    # schemas = aries_agent_controller.schema

    await aries_agent_controller.terminate()
    return schemas<|MERGE_RESOLUTION|>--- conflicted
+++ resolved
@@ -32,7 +32,6 @@
     except Exception as e:
         await aries_agent_controller.terminate()
         raise HTTPException(
-<<<<<<< HEAD
                     status_code=418,
                     detail=f"Something went wrong.\n Could not get schema from ledger.\n{e}.",
                 )
@@ -69,11 +68,6 @@
     Define Schema
     """
     return {"msg": "from schema define"}
-=======
-            status_code=500,
-            detail=f"Something went wrong.\n Could not get schema from ledger.\n{e}.",
-        )
->>>>>>> 65938c14
 
 
 
