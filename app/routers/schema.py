--- conflicted
+++ resolved
@@ -6,13 +6,7 @@
 
 from schemas import SchemaLedgerRequest, SchemaResponse
 
-<<<<<<< HEAD
-logger = logging.getLogger(__name__)
-
-router = APIRouter()
-=======
 router = APIRouter(prefix="/schemas",tags=["schemas"])
->>>>>>> a3b3787e
 
 logger = logging.getLogger(__name__)
 
@@ -47,13 +41,8 @@
 
 
 @router.post(
-<<<<<<< HEAD
-    "/schema/write-schema-and-credential-definition",
-    tags=["schemas", "credentials"],
-=======
     "/write-schema-and-credential-definition",
     tags=["credentials"],
->>>>>>> a3b3787e
     response_model=SchemaResponse,
 )
 async def write_credential_schema(
