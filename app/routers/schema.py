from fastapi import APIRouter, HTTPException
import requests
import json

import aries_cloudcontroller

router = APIRouter()


aries_agent_controller = aries_cloudcontroller.AriesAgentController(
    admin_url=f"http://multitenant-agent:3021",
    api_key="adminApiKey",
    is_multitenant=True,
)


@router.post("/schema/schema_definition", tags=["schema", "credential"])
async def schema_define():
    """
    Define Schema
    """
    pass


@router.get(
    "/schema/write-schema-and-credential-definition", tags=["schema", "credential"]
)
<<<<<<< HEAD
async def write_credential_schema():
=======
async def write_credential_schema():  # schema_name: str, schema_version: str, schema_attributes: list = None):
>>>>>>> 9cea8339
    """
    Create schema and credential definition and
    write it to the ledger.
<<<<<<< HEAD

    Returns
    *Schema
    *Schema ID
    *Credential Definition
    *Credential ID
    """

    # Defining schema and writing it to the ledger
    schema_name = "yoma_test_schema"
    schema_version = "0.01"
    schema_attributes = ["name", "age", "skill", "DOB"]

    schema_response = await aries_agent_controller.schema.write_schema(
        schema_name, schema_attributes, schema_version
    )
    schema_id = schema_response["schema_id"]
    # Writing credential definition
    credential_definition_response = (
        await aries_agent_controller.definitions.write_cred_def(schema_id)
    )
    credential_definition_id = credential_definition_response["credential_definition_id"]

    final_response = {
        "schema": schema_response,
        "schema_id": schema_id,
        "credential": credential_definition_response,
=======

    Parameters:
    ----------
    * schema_name: str
        The name of the schema to be defined
    * schema_version: str
        The version of the schema to be written
    * schema_attributes: list, optional
        A list of attributes for the schema (default is None)
    """

    # Defining schema and writing it to the ledger
    schema_name = "yoma_test_schema"  # TODO Disallow code injection
    schema_version = (
        "0.01"  # TODO does this follow a pattern? if so validate that pattern
    )
    schema_attributes = ["name", "age", "skill", "DOB"]

    schema = await aries_agent_controller.schema.write_schema(
        schema_name, schema_attributes, schema_version
    )
    schema_id = schema["schema_id"]

    # Writing credential definition
    credential_definition = await aries_agent_controller.definitions.write_cred_def(
        schema_id
    )
    credential_definition_id = credential_definition["credential_definition_id"]

    final_response = {
        "schema": schema,
        "schema_id": schema_id,
        "credential": credential_definition,
>>>>>>> 9cea8339
        "credential_id": credential_definition_id,
    }
    return final_response<|MERGE_RESOLUTION|>--- conflicted
+++ resolved
@@ -25,43 +25,10 @@
 @router.get(
     "/schema/write-schema-and-credential-definition", tags=["schema", "credential"]
 )
-<<<<<<< HEAD
 async def write_credential_schema():
-=======
-async def write_credential_schema():  # schema_name: str, schema_version: str, schema_attributes: list = None):
->>>>>>> 9cea8339
     """
     Create schema and credential definition and
     write it to the ledger.
-<<<<<<< HEAD
-
-    Returns
-    *Schema
-    *Schema ID
-    *Credential Definition
-    *Credential ID
-    """
-
-    # Defining schema and writing it to the ledger
-    schema_name = "yoma_test_schema"
-    schema_version = "0.01"
-    schema_attributes = ["name", "age", "skill", "DOB"]
-
-    schema_response = await aries_agent_controller.schema.write_schema(
-        schema_name, schema_attributes, schema_version
-    )
-    schema_id = schema_response["schema_id"]
-    # Writing credential definition
-    credential_definition_response = (
-        await aries_agent_controller.definitions.write_cred_def(schema_id)
-    )
-    credential_definition_id = credential_definition_response["credential_definition_id"]
-
-    final_response = {
-        "schema": schema_response,
-        "schema_id": schema_id,
-        "credential": credential_definition_response,
-=======
 
     Parameters:
     ----------
@@ -95,7 +62,6 @@
         "schema": schema,
         "schema_id": schema_id,
         "credential": credential_definition,
->>>>>>> 9cea8339
         "credential_id": credential_definition_id,
     }
     return final_response