--- conflicted
+++ resolved
@@ -12,8 +12,6 @@
     get_pub_did,
     get_taa,
     post_to_ledger,
-<<<<<<< HEAD
-=======
 )
 from fastapi import APIRouter, Header, HTTPException
 from schemas import (
@@ -21,7 +19,6 @@
     InitWalletRequest,
     LedgerRequestSovrin,
     LedgerRequestVon,
->>>>>>> 3d3f923d
 )
 
 logger = logging.getLogger(__name__)
