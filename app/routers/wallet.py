<<<<<<< HEAD
from fastapi import APIRouter, HTTPException
import requests
import json
import os
import logging


from schemas import LedgerRequest, DidCreationResponse

import aries_cloudcontroller


logger = logging.getLogger(__name__)

router = APIRouter(prefix="/wallets", tags=["wallets"])

admin_url = os.getenv("ACAPY_ADMIN_URL")
admin_port = os.getenv("ACAPY_ADMIN_PORT")
admin_api_key = os.getenv("ACAPY_ADMIN_API_KEY")
is_multitenant = os.getenv("IS_MULTITENANT", True)
ledger_url = os.getenv("LEDGER_NETWORK_URL")


@router.get(
    "/create-pub-did", tags=["wallets", "did"], response_model=DidCreationResponse
)
async def create_public_did():
    """
    Create a new public DID and
    write it to the ledger and
    receive its public info.

    Returns:
    * DID object (json)
    * Issuer verkey (str)
    * Issuer Endpoint (url)
    """
    try:
        aries_agent_controller = aries_cloudcontroller.AriesAgentController(
            admin_url=f"{admin_url}:{admin_port}",
            api_key=admin_api_key,
            is_multitenant=is_multitenant,
        )
        # TODO: Should this come from env var or from the client request?
        url = ledger_url
        # Adding empty header as parameters are being sent in payload
        generate_did_res = await aries_agent_controller.wallet.create_did()
        if not generate_did_res["result"]:
            raise HTTPException(
                # TODO: Should this return HTTPException, if so which status code?
                # Check same for occurences below
                status_code=404,
                detail=f"Something went wrong.\nCould not generate DID.\n{generate_did_res}",
            )
        did_object = generate_did_res["result"]
        # TODO: Network and paymentaddr should be definable on the fly/via args/via request body
        # TODO: Should this really be a schema or is using schema overkill here?
        # If we leave it as schema like this I suppose it is at least usable elsewhere
        payload = LedgerRequest(
            network="stagingnet",
            did=did_object["did"],
            verkey=did_object["verkey"],
            paymentaddr="",
        ).dict()
        r = requests.post(url, data=json.dumps(payload), headers={})
        if r.status_code != 200:
            error_json = r.json()
            raise HTTPException(
                status_code=r.status_code,
                detail=f"Something went wrong.\nCould not write to StagingNet.\n{error_json}",
            )
        taa_response = await aries_agent_controller.ledger.get_taa()
        logger.info(f"taa_response:\n{taa_response}")
        if not taa_response["result"]:
            error_json = taa_response.json()
            raise HTTPException(
                status_code=404,
                detail=f"Something went wrong. Could not get TAA. {error_json}",
            )
        TAA = taa_response["result"]["taa_record"]
        TAA["mechanism"] = "service_agreement"
        accept_taa_response = await aries_agent_controller.ledger.accept_taa(TAA)
        logger.info(f"accept_taa_response: {accept_taa_response}")
        if accept_taa_response != {}:
            error_json = accept_taa_response.json()
            raise HTTPException(
                status_code=404,
                detail=f"Something went wrong. Could not accept TAA. {error_json}",
            )
        assign_pub_did_response = await aries_agent_controller.wallet.assign_public_did(
            did_object["did"]
        )
        logger.info(f"assign_pub_did_response:\n{assign_pub_did_response}")
        if (
            not assign_pub_did_response["result"]
            or assign_pub_did_response["result"] == {}
        ):
            error_json = assign_pub_did_response.json()
            raise HTTPException(
                status_code=500,
                detail=f"Something went wrong.\nCould not assign DID. {error_json}",
            )
        get_pub_did_response = await aries_agent_controller.wallet.get_public_did()
        logger.info(f"get_pub_did_response:\n{get_pub_did_response}")
        if not get_pub_did_response["result"] or get_pub_did_response["result"] == {}:
            error_json = get_pub_did_response.json()
            raise HTTPException(
                status_code=404,
                detail=f"Something went wrong. Could not obtain public DID. {error_json}",
            )
        issuer_nym = get_pub_did_response["result"]["did"]
        issuer_verkey = get_pub_did_response["result"]["verkey"]
        issuer_endpoint = await aries_agent_controller.ledger.get_did_endpoint(
            issuer_nym
        )
        if not issuer_endpoint:
            raise HTTPException(
                status_code=404,
                detail="Something went wrong. Could not obtain issuer endpoint.",
            )
        issuer_endpoint_url = issuer_endpoint["endpoint"]
        final_response = DidCreationResponse(
            did_object=did_object,
            issuer_verkey=issuer_verkey,
            issuer_endpoint=issuer_endpoint_url,
        )
        await aries_agent_controller.terminate()
        return final_response
    except Exception as e:
        await aries_agent_controller.terminate()
        logger.error(f"The following error occured:\n{e!r}")
        raise HTTPException(
            status_code=500,
            detail=f"Something went wrong: {e!r}",
        )


@router.get("/", tags=["wallets"])
async def wallets_root():
    """
    The default endpoints for wallets

    TODO: Determine what this should return or
    whether this should return anything at all
    """
    return {
        "message": "Wallets endpoint. Please, visit /docs to consult the Swagger docs."
    }

# TODO: This should be somehow retsricted?!
@router.post("/", tags=["wallets"])
async def create_wallet(wallet_payload: dict = None):
    """
    Create a new wallet

    Parameters:
    -----------

    wallet_payload: dict
        A dict/JSON object with values for the wallet creation of the
        form: {
            "image_url": "https://aries.ca/images/sample.png",
            "key_management_mode": "managed",
            "label": "Alice",
            "wallet_dispatch_type": "default",
            "wallet_key": "MySecretKey1234",
            "wallet_name": "AlicesWallet",
            "wallet_type": "indy",
        }
    """
    try:
        aries_agent_controller = aries_cloudcontroller.AriesAgentController(
            admin_url=f"{admin_url}:{admin_port}",
            api_key=admin_api_key,
            is_multitenant=is_multitenant,
        )
        if aries_agent_controller.is_multitenant:
            # TODO replace with model for payload/wallet like
            # described https://fastapi.tiangolo.com/tutorial/body/
            # TODO Remove this default wallet. This has to be provided
            # At least unique values for eg label, The rest could be filled
            # with default values like image_url could point to a defautl avatar img
            if not wallet_payload:
                payload = {
                    "image_url": "https://aries.ca/images/sample.png",
                    "key_management_mode": "managed",
                    "label": "Alice",
                    "wallet_dispatch_type": "default",
                    "wallet_key": "MySecretKey1234",
                    "wallet_name": "AlicesWallet",
                    "wallet_type": "indy",
                }
            else:
                payload = wallet_payload
            wallet_response = await aries_agent_controller.multitenant.create_wallet(
                payload
            )
        else:
            wallet_response = await aries_agent_controller.wallets.create_did()
        return wallet_response
    except Exception as e:
        raise e(
            f"Could not complete request because the following error occured: {e!r}"
        )


# TODOs see endpoints below
@router.get("/{wallet_id}", tags=["wallets"])
async def get_wallet_info_by_id(wallet_id: str):
    """
    Get the wallet information by id
    
    Parameters:
    -----------
    wallet_id: str
    """
    pass


@router.get("/{wallet_id}/connections", tags=["wallets", "connections"])
async def get_connections(wallet_id: str):
    """
    Get all connections for a wallet given the wallet's ID

    Parameters:
    -----------
    wallet_id: str
    """
    pass


@router.get("/{wallet_id}/connections/{conn_id}", tags=["wallets", "connections"])
async def get_connection_by_id(wallet_id: str, connection_id: str):
    """
    Get the specific connections per wallet per connection
    by respective IDs

    Parameters:
    -----------
    wallet_id: str
    """
    pass


@router.post("/{wallet_id}/connections", tags=["wallets", "connections"])
async def create_connection_by_id(wallet_id: str):
    """
    Create a connection for a wallet

    Parameters:
    -----------
    wallet_id: str 
    """
    pass


@router.put("/{wallet_id}/connections/{conn_id}", tags=["wallets", "connections"])
async def update_connection_by_id(wallet_id, connection_id):
    """
    Update a specific connection (by ID) for a
    given wallet (by ID)

    Parameters:
    -----------
    wallet_id: str
    connection_id: str
    """
    pass


@router.delete("/{wallet_id}/connections/{conn_id}", tags=["wallets", "connections"])
async def delete_connection_by_id(wallet_id: str, connection_id: str):
    """
    Delete a connection (by ID) for a given wallet (by ID)

    Parameters:
    -----------
    wallet_id: str
    connection_id: str
    """
    pass


@router.delete("/{wallet_id}", tags=["wallets", "connections"])
async def delete_wallet_by_id(wallet_id: str):
    """
    Delete a wallet (by ID)

    Parameters:
    -----------
    wallet_id: str
    """
    # TODO: Should this be admin-only?
    pass


@router.post("/{wallet_id}", tags=["wallets", "connections"])
async def add_did_to_trusted_reg(wallet_id: str):
    """
    Delete a wallet (by ID)

    Parameters:
    -----------
    wallet_id: str
    """
    # TODO: Should this be admin-only?
    pass


# TODO Add Security and key managements eg. create and exchange new key pairs
=======
>>>>>>> 222b69fc
<|MERGE_RESOLUTION|>--- conflicted
+++ resolved
@@ -1,4 +1,3 @@
-<<<<<<< HEAD
 from fastapi import APIRouter, HTTPException
 import requests
 import json
@@ -256,7 +255,7 @@
 
 
 @router.put("/{wallet_id}/connections/{conn_id}", tags=["wallets", "connections"])
-async def update_connection_by_id(wallet_id, connection_id):
+async def update_connection_by_id(wallet_id: str, connection_id: str):
     """
     Update a specific connection (by ID) for a
     given wallet (by ID)
@@ -308,6 +307,4 @@
     pass
 
 
-# TODO Add Security and key managements eg. create and exchange new key pairs
-=======
->>>>>>> 222b69fc
+# TODO Add Security and key managements eg. create and exchange new key pairs