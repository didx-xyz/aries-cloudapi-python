--- conflicted
+++ resolved
@@ -1,33 +1,21 @@
-<<<<<<< HEAD
 from fastapi import APIRouter, HTTPException, Header
-import os
-import logging
-from typing import Optional
-import traceback
-
-from schemas import LedgerRequest, DidCreationResponse, InitWalletRequest
-from facade import (
-    create_controller,
-    create_did,
-    post_to_ledger,
-    get_taa,
-    accept_taa,
-    assign_pub_did,
-    get_pub_did,
-    get_did_endpoint,
-)
-
-=======
 import logging
 import os
 import traceback
 from typing import Optional
 
-from facade import (accept_taa, assign_pub_did, create_controller, create_did,
-                    get_did_endpoint, get_pub_did, get_taa, post_to_ledger)
-from fastapi import APIRouter, Header, HTTPException
+from facade import (
+    accept_taa,
+    assign_pub_did,
+    create_controller,
+    create_did,
+    get_did_endpoint,
+    get_pub_did,
+    get_taa,
+    post_to_ledger,
+)
+
 from schemas import DidCreationResponse, InitWalletRequest, LedgerRequest
->>>>>>> 648ed986
 
 logger = logging.getLogger(__name__)
 
