from typing import List

from aries_cloudcontroller import (
    AcaPyClient,
    IndyCredPrecis,
    V20PresCreateRequestRequest,
    V20PresProblemReportRequest,
    V20PresRequestByFormat,
    V20PresSendRequestRequest,
    V20PresSpecByFormatRequest,
)

from app.exceptions import CloudApiException, handle_acapy_call
from app.models.verifier import (
    AcceptProofRequest,
    CreateProofRequest,
    ProofRequestType,
    RejectProofRequest,
    SendProofRequest,
)
from app.services.verifier.acapy_verifier import Verifier
from shared.log_config import get_logger
from shared.models.presentation_exchange import PresentationExchange
from shared.models.presentation_exchange import (
    presentation_record_to_model as record_to_model,
)
from shared.models.protocol import pres_id_no_version

logger = get_logger(__name__)


class VerifierV2(Verifier):
    @classmethod
    async def create_proof_request(
        cls,
        controller: AcaPyClient,
        create_proof_request: CreateProofRequest,
    ) -> PresentationExchange:
        if create_proof_request.type == ProofRequestType.INDY:
            presentation_request = V20PresRequestByFormat(
                indy=create_proof_request.indy_proof_request
            )
        elif create_proof_request.type == ProofRequestType.LD_PROOF:
            presentation_request = V20PresRequestByFormat(
                dif=create_proof_request.dif_proof_request
            )
        else:
            raise CloudApiException(
                f"Unsupported credential type: {create_proof_request.type}",
                status_code=501,
            )

        bound_logger = logger.bind(body=create_proof_request)
        bound_logger.debug("Creating v2 proof request")
        request_body = V20PresCreateRequestRequest(
            auto_remove=not create_proof_request.save_exchange_record,
            presentation_request=presentation_request,
            auto_verify=True,
            comment=create_proof_request.comment,
            trace=create_proof_request.trace,
        )
        try:
            proof_record = await handle_acapy_call(
                logger=bound_logger,
                acapy_call=controller.present_proof_v2_0.create_proof_request,
                body=request_body,
            )
            bound_logger.debug("Returning v2 PresentationExchange.")
            return record_to_model(proof_record)
        except CloudApiException as e:
            raise CloudApiException(
                f"Failed to create presentation request: {e.detail}.", e.status_code
            ) from e

    @classmethod
    async def send_proof_request(
        cls,
        controller: AcaPyClient,
        send_proof_request: SendProofRequest,
    ) -> PresentationExchange:
        if send_proof_request.type == ProofRequestType.INDY:
            presentation_request = V20PresRequestByFormat(
                indy=send_proof_request.indy_proof_request
            )
        elif send_proof_request.type == ProofRequestType.LD_PROOF:
            presentation_request = V20PresRequestByFormat(
                dif=send_proof_request.dif_proof_request
            )
        else:
            raise CloudApiException(
                f"Unsupported credential type: {send_proof_request.type}",
                status_code=501,
            )

        bound_logger = logger.bind(body=send_proof_request)
        request_body = V20PresSendRequestRequest(
            auto_remove=not send_proof_request.save_exchange_record,
            connection_id=send_proof_request.connection_id,
            presentation_request=presentation_request,
            auto_verify=True,
            comment=send_proof_request.comment,
            trace=send_proof_request.trace,
        )
        try:
            bound_logger.debug("Send free v2 presentation request")
            presentation_exchange = await handle_acapy_call(
                logger=bound_logger,
                acapy_call=controller.present_proof_v2_0.send_request_free,
                body=request_body,
            )
            result = record_to_model(presentation_exchange)
        except CloudApiException as e:
            raise CloudApiException(
                f"Failed to send presentation request: {e.detail}.", e.status_code
            ) from e

        if result:
            bound_logger.debug("Successfully sent v2 presentation request.")
        else:
            bound_logger.warning("No result from sending v2 presentation request.")
        return result

    @classmethod
    async def accept_proof_request(
        cls, controller: AcaPyClient, accept_proof_request: AcceptProofRequest
    ) -> PresentationExchange:
        auto_remove = not accept_proof_request.save_exchange_record
        if accept_proof_request.type == ProofRequestType.INDY:
            presentation_spec = V20PresSpecByFormatRequest(
                auto_remove=auto_remove,
                indy=accept_proof_request.indy_presentation_spec,
            )
        elif accept_proof_request.type == ProofRequestType.LD_PROOF:
            presentation_spec = V20PresSpecByFormatRequest(
                auto_remove=auto_remove, dif=accept_proof_request.dif_presentation_spec
            )
        else:
            raise CloudApiException(
                f"Unsupported credential type: {accept_proof_request.type}",
                status_code=501,
            )

        bound_logger = logger.bind(body=accept_proof_request)
        pres_ex_id = pres_id_no_version(proof_id=accept_proof_request.proof_id)

        try:
            bound_logger.debug("Send v2 proof presentation")
            presentation_record = await handle_acapy_call(
                logger=bound_logger,
                acapy_call=controller.present_proof_v2_0.send_presentation,
                pres_ex_id=pres_ex_id,
                body=presentation_spec,
            )
            result = record_to_model(presentation_record)
        except CloudApiException as e:
            raise CloudApiException(
                f"Failed to send proof presentation: {e.detail}.", e.status_code
            ) from e

        if result:
            bound_logger.debug("Successfully sent v2 proof presentation.")
        else:
            bound_logger.warning("No result from sending v2 proof presentation.")
        return result

    @classmethod
    async def reject_proof_request(
        cls, controller: AcaPyClient, reject_proof_request: RejectProofRequest
    ) -> None:
        bound_logger = logger.bind(body=reject_proof_request)
        bound_logger.info("Request to reject v2 presentation exchange record")
        pres_ex_id = pres_id_no_version(proof_id=reject_proof_request.proof_id)

        # Report problem if desired
        if reject_proof_request.problem_report:
            request_body = V20PresProblemReportRequest(
                description=reject_proof_request.problem_report
            )
            try:
                bound_logger.debug("Submitting v2 problem report")
                await handle_acapy_call(
                    logger=bound_logger,
                    acapy_call=controller.present_proof_v2_0.report_problem,
                    pres_ex_id=pres_ex_id,
                    body=request_body,
                )
            except CloudApiException as e:
                raise CloudApiException(
                    f"Failed to send problem report: {e.detail}.", e.status_code
                ) from e

        try:
            bound_logger.debug("Deleting v2 presentation exchange record")
            await handle_acapy_call(
                logger=bound_logger,
                acapy_call=controller.present_proof_v2_0.delete_record,
                pres_ex_id=pres_ex_id,
            )
        except CloudApiException as e:
            raise CloudApiException(
                f"Failed to delete record: {e.detail}.", e.status_code
            ) from e

        bound_logger.info("Successfully rejected v2 presentation exchange record.")

    @classmethod
    async def get_proof_records(
<<<<<<< HEAD
        cls, controller: AcaPyClient
    ) -> List[PresentationExchange]:
        try:
            logger.debug("Fetching v2 present-proof exchange records")
            presentation_exchange = await handle_acapy_call(
                logger=logger, acapy_call=controller.present_proof_v2_0.get_records
=======
        cls,
        controller: AcaPyClient,
        connection_id: str = None,
        role: str = None,
        state: str = None,
        thread_id: str = None,
    ):
        try:
            logger.debug("Fetching v2 present-proof exchange records")
            presentation_exchange = await controller.present_proof_v2_0.get_records(
                connection_id=connection_id, role=role, state=state, thread_id=thread_id
>>>>>>> 6ab96544
            )
            result = [
                record_to_model(rec) for rec in presentation_exchange.results or []
            ]
        except CloudApiException as e:
            raise CloudApiException(
                f"Failed to get proof records: {e.detail}.", e.status_code
            ) from e

        if result:
            logger.debug("Successfully got v2 present-proof records.")
        else:
            logger.info("No v2 present-proof records obtained.")
        return result

    @classmethod
    async def get_proof_record(
        cls, controller: AcaPyClient, proof_id: str
    ) -> PresentationExchange:
        bound_logger = logger.bind(body={"proof_id": proof_id})
        pres_ex_id = pres_id_no_version(proof_id)

        try:
            bound_logger.debug("Fetching single v2 present-proof exchange record")
            presentation_exchange = await handle_acapy_call(
                logger=bound_logger,
                acapy_call=controller.present_proof_v2_0.get_record,
                pres_ex_id=pres_ex_id,
            )
            result = record_to_model(presentation_exchange)
        except CloudApiException as e:
            raise CloudApiException(
                f"Failed to get proof record with proof id `{proof_id}`: {e.detail}.",
                e.status_code,
            ) from e

        if result:
            bound_logger.debug("Successfully got v2 present-proof record.")
        else:
            bound_logger.info("No v2 present-proof record obtained.")
        return result

    @classmethod
    async def delete_proof(cls, controller: AcaPyClient, proof_id: str) -> None:
        bound_logger = logger.bind(body={"proof_id": proof_id})
        pres_ex_id = pres_id_no_version(proof_id=proof_id)

        try:
            bound_logger.debug("Deleting v2 present-proof exchange record")
            await handle_acapy_call(
                logger=bound_logger,
                acapy_call=controller.present_proof_v2_0.delete_record,
                pres_ex_id=pres_ex_id,
            )
        except CloudApiException as e:
            raise CloudApiException(
                f"Failed to delete record with proof id `{proof_id}`: {e.detail}.",
                e.status_code,
            ) from e

        bound_logger.debug("Successfully deleted v2 present-proof record.")

    @classmethod
    async def get_credentials_by_proof_id(
        cls, controller: AcaPyClient, proof_id: str
    ) -> List[IndyCredPrecis]:
        bound_logger = logger.bind(body={"proof_id": proof_id})
        pres_ex_id = pres_id_no_version(proof_id=proof_id)

        try:
            bound_logger.debug("Getting v2 matching credentials from proof id")
            result = await handle_acapy_call(
                logger=bound_logger,
                acapy_call=controller.present_proof_v2_0.get_matching_credentials,
                pres_ex_id=pres_ex_id,
            )
        except CloudApiException as e:
            raise CloudApiException(
                f"Failed to get credentials with proof id `{proof_id}`: {e.detail}.",
                e.status_code,
            ) from e

        if result:
            bound_logger.debug("Successfully got matching v2 credentials.")
        else:
            bound_logger.debug("No matching v2 credentials obtained.")
        return result<|MERGE_RESOLUTION|>--- conflicted
+++ resolved
@@ -205,34 +205,28 @@
 
     @classmethod
     async def get_proof_records(
-<<<<<<< HEAD
-        cls, controller: AcaPyClient
-    ) -> List[PresentationExchange]:
-        try:
-            logger.debug("Fetching v2 present-proof exchange records")
-            presentation_exchange = await handle_acapy_call(
-                logger=logger, acapy_call=controller.present_proof_v2_0.get_records
-=======
         cls,
         controller: AcaPyClient,
         connection_id: str = None,
         role: str = None,
         state: str = None,
         thread_id: str = None,
-    ):
+    ) -> List[PresentationExchange]:
         try:
             logger.debug("Fetching v2 present-proof exchange records")
-            presentation_exchange = await controller.present_proof_v2_0.get_records(
-                connection_id=connection_id, role=role, state=state, thread_id=thread_id
->>>>>>> 6ab96544
-            )
-            result = [
-                record_to_model(rec) for rec in presentation_exchange.results or []
-            ]
+            presentation_exchange = await handle_acapy_call(
+                logger=logger,
+                acapy_call=controller.present_proof_v2_0.get_records,
+                connection_id=connection_id,
+                role=role,
+                state=state,
+                thread_id=thread_id,
+            )
         except CloudApiException as e:
             raise CloudApiException(
                 f"Failed to get proof records: {e.detail}.", e.status_code
             ) from e
+        result = [record_to_model(rec) for rec in presentation_exchange.results or []]
 
         if result:
             logger.debug("Successfully got v2 present-proof records.")
