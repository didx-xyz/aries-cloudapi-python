--- conflicted
+++ resolved
@@ -4,11 +4,6 @@
 from fastapi.exceptions import HTTPException
 from httpx import AsyncClient
 
-<<<<<<< HEAD
-=======
-import app.facades.ledger as ledger_facade
-import app.utils as utils
->>>>>>> 95822c87
 from app.admin.governance.schemas import (
     SchemaDefinition,
     create_schema,
@@ -18,18 +13,11 @@
     update_schema,
 )
 from app.facades.acapy_ledger import create_pub_did as create_public_did
-<<<<<<< HEAD
+from app.tests.util.client_fixtures import yoma_acapy_client, yoma_client
 
 # These imports are important for tests to run!
 from app.tests.util.event_loop import event_loop
-from app.tests.util.client_fixtures import yoma_acapy_client, yoma_client
-=======
->>>>>>> 95822c87
-
-# want to wrap an existing method with a decorator
-# the method is normally used by fast api and then fast api manages the tear down
 from app.tests.util.string import get_random_string
-
 
 BASE_PATH = router.prefix
 
