--- conflicted
+++ resolved
@@ -140,16 +140,12 @@
     when(onboarding).start_listener(topic="endorsements", wallet_id="admin").thenReturn(
         get(
             (
-<<<<<<< HEAD
-                CoroutineMock(return_value={"state": "request-received"}),
-=======
                 CoroutineMock(
                     return_value={
                         "state": "request-received",
                         "transaction_id": "abcde",
                     }
                 ),
->>>>>>> d54b1c1d
                 MagicMock(),
             )
         )
