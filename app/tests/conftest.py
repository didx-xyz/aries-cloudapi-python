--- conflicted
+++ resolved
@@ -1,62 +1,3 @@
-<<<<<<< HEAD
-import json
-import os
-import time
-from contextlib import asynccontextmanager
-from dataclasses import dataclass
-from typing import Dict, TypedDict
-
-import pytest
-from aries_cloudcontroller import (
-    AcaPyClient,
-    CredentialsApi,
-    IssueCredentialV10Api,
-    IssueCredentialV20Api,
-    LedgerApi,
-    SchemaApi,
-    WalletApi,
-)
-from assertpy import assert_that
-from httpx import AsyncClient
-from mockito import mock
-
-import app.facades.ledger as ledger_facade
-import app.utils as utils
-from app.dependencies import member_admin_agent, yoma_agent
-from app.generic.connections.connections import router
-from app.main import app
-
-from .test_dependencies import async_next
-from .utils_test import get_random_string
-
-DEFAULT_HEADERS = {
-    "content-type": "application/json",
-    "x-role": "member",
-    "x-api-key": "adminApiKey",
-}
-
-BASE_PATH_CON = router.prefix
-LEDGER_URL = os.getenv("TEST_LEDGER_URL", "http://localhost:9000/register")
-X_API_KEY = os.getenv("X_API_KEY", "adminApiKey")
-CONFTEST_ADMIN_URL = os.getenv("CONFTEST_ADMIN_URL", "http://localhost")
-CONFTEST_ADMIN_PORT = os.getenv("CONFTEST_ADMIN_PORT", "3021")
-CONFTEST_IS_MULTITENANT = bool(os.getenv("CONFTEST_IS_MULTITENANT", "False"))
-CONFTEST_LEDGER_TYPE = os.getenv("CONFTEST_LEDGER_TYPE", "von")
-
-
-class AliceBobConnect(TypedDict):
-    alice_connection_id: str
-    bob_connection_id: str
-
-
-@pytest.fixture
-def setup_env():
-    utils.admin_url = CONFTEST_ADMIN_URL
-    utils.admin_port = CONFTEST_ADMIN_PORT
-    utils.is_multitenant = CONFTEST_IS_MULTITENANT
-    ledger_facade.LEDGER_URL = LEDGER_URL
-    ledger_facade.LEDGER_TYPE = CONFTEST_LEDGER_TYPE
-=======
 import pytest
 import mockito
 from app.tests.util.client_fixtures import (
@@ -76,212 +17,11 @@
     alice_acapy_client,
     bob_acapy_client,
 )
->>>>>>> 07f39e51
 
 
 @pytest.fixture
 def mock_agent_controller():
-<<<<<<< HEAD
-    controller = mock(AcaPyClient)
-    controller.wallet = mock(WalletApi)
-    controller.ledger = mock(LedgerApi)
-    controller.schema = mock(SchemaApi)
-    controller.issue_credential_v1_0 = mock(IssueCredentialV10Api)
-    controller.issue_credential_v2_0 = mock(IssueCredentialV20Api)
-    controller.credentials = mock(CredentialsApi)
-    return controller
-
-
-@pytest.fixture(scope="module")
-async def yoma_agent_module_scope():
-    # fast api auto wraps the generator functions use for dependencies as context managers - thus why the
-    # async context manager decorator is not required.
-    # it is a bit of a pity that pytest fixtures don't do the same - I guess they want to maintain
-    # flexibility - thus we have to.
-    # this is doing what using decorators does for you
-    async with asynccontextmanager(yoma_agent)(x_api_key=X_API_KEY) as c:
-        yield c
-
-
-@pytest.fixture
-async def yoma_agent_mock():
-    # fast api auto wraps the generator functions use for dependencies as context managers - thus why the
-    # async context manager decorator is not required.
-    # it is a bit of a pity that pytest fixtures don't do the same - I guess they want to maintain
-    # flexibility - thus we have to.
-    # this is doing what using decorators does for you
-    async with asynccontextmanager(yoma_agent)(x_api_key=X_API_KEY) as c:
-        yield c
-
-
-@pytest.fixture
-async def async_client():
-    async with AsyncClient(app=app, base_url="http://localhost:8000") as ac:
-        yield ac
-
-
-@pytest.fixture
-async def member_admin_agent_mock():
-    async with asynccontextmanager(member_admin_agent)(x_api_key=X_API_KEY) as c:
-        yield c
-
-
-@dataclass
-class AgentEntity:
-    headers: Dict[str, str]
-    did: str
-    pub_did: str
-    verkey: str
-    token: str
-
-
-@pytest.fixture()
-async def async_client_bob(async_client):
-    async with agent_client(async_client, "bob") as client:
-        yield client
-
-
-@pytest.fixture(scope="module")
-async def async_client_bob_module_scope():
-    async with AsyncClient(app=app, base_url="http://localhost:8000") as async_client:
-        async with agent_client(async_client, "bob") as client:
-            yield client
-
-
-@pytest.fixture()
-async def async_client_alice(async_client):
-    async with agent_client(async_client, "alice") as client:
-        yield client
-
-
-@pytest.fixture(scope="module")
-async def async_client_alice_module_scope():
-    async with AsyncClient(app=app, base_url="http://localhost:8000") as async_client:
-        async with agent_client(async_client, "alice") as client:
-            yield client
-
-
-@asynccontextmanager
-async def agent_client(async_client, name):
-    agent = await async_next(create_wallet(async_client, name))
-    async with AsyncClient(
-        app=app, base_url="http://localhost:8000", headers=agent.headers
-    ) as ac:
-        ac.agent = agent
-        yield ac
-
-
-@pytest.fixture
-async def member_bob(async_client):
-    return await async_next(create_wallet(async_client, "bob"))
-
-
-@pytest.fixture
-async def member_alice(async_client):
-    return await async_next(create_wallet(async_client, "alice"))
-
-
-async def create_wallet(async_client, key):
-    def create_wallet_payload(key):
-        return {
-            "image_url": "https://aries.ca/images/sample.png",
-            "label": f"{key}{get_random_string(3)}",
-            "wallet_key": "MySecretKey1234",
-            "wallet_name": f"{key}{get_random_string(3)}",
-        }
-
-    wallet_payload = create_wallet_payload(key)
-
-    wallet = (
-        await async_client.post(
-            "/admin/wallet-multitenant" + "/create-wallet",
-            headers=DEFAULT_HEADERS,
-            data=json.dumps(wallet_payload),
-        )
-    ).json()
-
-    local_did = (
-        await async_client.get(
-            "/wallet/create-local-did",
-            headers={**DEFAULT_HEADERS, "x-auth": f"Bearer {wallet['token']}"},
-        )
-    ).json()
-    public_did = (
-        await async_client.get(
-            "/wallet/create-pub-did",
-            headers={**DEFAULT_HEADERS, "x-auth": f"Bearer {wallet['token']}"},
-        )
-    ).json()
-    yield AgentEntity(
-        headers={**DEFAULT_HEADERS, "x-auth": f'Bearer {wallet["token"]}'},
-        did=local_did["result"]["did"],
-        pub_did=public_did["did_object"]["did"],
-        verkey=local_did["result"]["verkey"],
-        token=wallet["token"],
-    )
-    connections = (await async_client.get("/generic/connections")).json()
-    for c in connections["result"]:
-        await async_client.delete(f"/generic/connections/{c['connection_id']}")
-
-    await async_client.delete(
-        f"/admin/wallet-multitenant/{wallet['wallet_id']}",
-        headers=DEFAULT_HEADERS,
-    )
-
-
-@pytest.fixture(scope="module")
-@pytest.mark.asyncio
-async def create_bob_and_alice_connect(
-    async_client_bob_module_scope: AsyncClient,
-    async_client_alice_module_scope: AsyncClient,
-) -> AliceBobConnect:
-    """This test validates that bob and alice connect successfully."""
-
-    async_client_bob = async_client_bob_module_scope
-    async_client_alice = async_client_alice_module_scope
-    # create invitation on bob side
-    invitation = (
-        await async_client_bob.post(BASE_PATH_CON + "/create-invitation")
-    ).json()
-    bob_conn_id = invitation["connection_id"]
-    connections = (await async_client_bob.get(BASE_PATH_CON)).json()
-    assert_that(connections).extracting("connection_id").contains_only(bob_conn_id)
-
-    # accept invitation on alice side
-    invitation_response = (
-        await async_client_alice.post(
-            BASE_PATH_CON + "/accept-invitation",
-            json={"invitation": invitation["invitation"]},
-        )
-    ).json()
-    time.sleep(15)
-    alice_conn_id = invitation_response["connection_id"]
-    # fetch and validate
-    # both connections should be active - we have waited long enough for events to be exchanged
-    # and we are running in "auto connect" mode.
-    bob_connections = (await async_client_bob.get(BASE_PATH_CON)).json()
-    alice_connections = (await async_client_alice.get(BASE_PATH_CON)).json()
-
-    assert_that(bob_connections).extracting("connection_id").contains(bob_conn_id)
-    bob_connection = [c for c in bob_connections if c["connection_id"] == bob_conn_id][
-        0
-    ]
-    assert_that(bob_connection).has_state("completed")
-
-    assert_that(alice_connections).extracting("connection_id").contains(alice_conn_id)
-    alice_connection = [
-        c for c in alice_connections if c["connection_id"] == alice_conn_id
-    ][0]
-    assert_that(alice_connection).has_state("completed")
-
-    return {
-        "alice_connection_id": alice_conn_id,
-        "bob_connection_id": bob_conn_id,
-    }
-
-=======
     return get_mock_agent_controller()
->>>>>>> 07f39e51
 
 
 @pytest.fixture(autouse=True)
