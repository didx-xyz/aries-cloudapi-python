--- conflicted
+++ resolved
@@ -3,12 +3,10 @@
 from assertpy import assert_that
 from httpx import AsyncClient
 
+from app.tests.util.member_personas import BobAlicePublicDid
+from app.tests.util.member_personas import BobAliceConnect, BobAlicePublicDid
+
 # This import is important for tests to run!
-<<<<<<< HEAD
-from app.tests.util.member_personas import BobAlicePublicDid
-=======
-from app.tests.util.member_personas import BobAliceConnect, BobAlicePublicDid
->>>>>>> f3818631
 from app.tests.util.event_loop import event_loop
 from app.tests.util.webhooks import (
     check_webhook_state,
