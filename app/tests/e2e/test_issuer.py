import pytest
from assertpy import assert_that
from httpx import AsyncClient
from app.generic.definitions import CredentialSchema
from app.tests.util.ecosystem_personas import FaberAliceConnect
from app.tests.util.webhooks import get_hooks_per_topic_per_wallet, check_webhook_state


# This import are important for tests to run!
from app.tests.util.event_loop import event_loop

from app.tests.e2e.test_fixtures import BASE_PATH
from app.tests.e2e.test_fixtures import *  # NOQA


@pytest.mark.asyncio
async def test_send_credential(
    faber_client: AsyncClient,
    schema_definition: CredentialSchema,
    credential_definition_id: str,
    faber_and_alice_connection: FaberAliceConnect,
    alice_member_client: AsyncClient,
):
    credential = {
        "protocol_version": "v1",
<<<<<<< HEAD
        "connection_id": bob_and_alice_connection["bob_connection_id"],
        "schema_id": schema_definition.schema_id,
        "attributes": {"speed": "10"},
=======
        "connection_id": faber_and_alice_connection["faber_connection_id"],
        "credential_definition_id": credential_definition_id,
        "attributes": {"speed": "average"},
>>>>>>> 57081bdf
    }

    response = await alice_member_client.get(
        BASE_PATH,
        params={"connection_id": faber_and_alice_connection["alice_connection_id"]},
    )
    records = response.json()

    # nothing currently in alice's records
    assert len(records) == 0

    response = await faber_client.post(
        BASE_PATH,
        json=credential,
    )
    response.raise_for_status()

    data = response.json()
    assert_that(data).contains("credential_id")
    assert_that(data).has_state("offer-sent")
    assert_that(data).has_protocol_version("v1")
<<<<<<< HEAD
    assert_that(data).has_attributes({"speed": "10"})
    assert_that(data).has_schema_id(schema_definition.schema_id)
=======
    assert_that(data).has_attributes({"speed": "average"})
    assert_that(data).has_schema_id(schema_definition.id)
>>>>>>> 57081bdf

    credential["protocol_version"] = "v2"
    response = await faber_client.post(
        BASE_PATH,
        json=credential,
    )
    response.raise_for_status()

    data = response.json()
    assert_that(data).has_state("offer-sent")
    assert_that(data).has_protocol_version("v2")
<<<<<<< HEAD
    assert_that(data).has_attributes({"speed": "10"})
    assert_that(data).has_schema_id(schema_definition.schema_id)
=======
    assert_that(data).has_attributes({"speed": "average"})
    assert_that(data).has_schema_id(schema_definition.id)
>>>>>>> 57081bdf

    assert check_webhook_state(
        client=faber_client,
        filter_map={
            "state": "offer-sent",
            "credential_id": data["credential_id"],
        },
        topic="credentials",
    )
    response = await alice_member_client.get(
        BASE_PATH,
        params={"connection_id": faber_and_alice_connection["alice_connection_id"]},
    )
    records = response.json()

    assert check_webhook_state(
        client=alice_member_client,
        filter_map={
            "state": "offer-received",
            "credential_id": records[-1]["credential_id"],
        },
        topic="credentials",
    )
    assert len(records) == 2

    # Expect one v1 record, one v2 record
    assert_that(records).extracting("protocol_version").contains("v1", "v2")


@pytest.mark.asyncio
async def test_get_records(alice_member_client: AsyncClient):
    records = (await alice_member_client.get(BASE_PATH)).json()
    assert records
    assert len(records) >= 1


@pytest.mark.asyncio
async def test_send_credential_request(
    alice_member_client: AsyncClient,
    faber_client: AsyncClient,
    faber_and_alice_connection: FaberAliceConnect,
    credential_definition_id: str,
):
    credential = {
        "protocol_version": "v1",
<<<<<<< HEAD
        "connection_id": bob_and_alice_connection["bob_connection_id"],
        "schema_id": schema_definition.schema_id,
        "attributes": {"speed": "10"},
=======
        "credential_definition_id": credential_definition_id,
        "connection_id": faber_and_alice_connection["faber_connection_id"],
        "attributes": {"speed": "average"},
>>>>>>> 57081bdf
    }

    response = await faber_client.post(
        BASE_PATH,
        json=credential,
    )
    credential_exchange = response.json()
    assert credential_exchange["protocol_version"] == "v1"

    assert check_webhook_state(
        client=faber_client,
        filter_map={
            "state": "offer-sent",
            "credential_id": credential_exchange["credential_id"],
        },
        topic="credentials",
    )

    response = await alice_member_client.get(
        BASE_PATH,
        params={"connection_id": faber_and_alice_connection["alice_connection_id"]},
    )
    assert check_webhook_state(
        client=alice_member_client,
        filter_map={"state": "offer-received"},
        topic="credentials",
    )


@pytest.mark.asyncio
async def test_store_credential(
    alice_member_client: AsyncClient,
    faber_client: AsyncClient,
    credential_definition_id: str,
    faber_and_alice_connection: FaberAliceConnect,
):
    credential = {
        "protocol_version": "v1",
<<<<<<< HEAD
        "connection_id": bob_and_alice_connection["bob_connection_id"],
        "schema_id": schema_definition.schema_id,
        "attributes": {"speed": "10"},
=======
        "credential_definition_id": credential_definition_id,
        "connection_id": faber_and_alice_connection["faber_connection_id"],
        "attributes": {"speed": "average"},
>>>>>>> 57081bdf
    }

    response = await faber_client.post(
        BASE_PATH,
        json=credential,
    )
    credential_exchange = response.json()
    assert credential_exchange["protocol_version"] == "v1"

    assert check_webhook_state(
        client=faber_client,
        filter_map={
            "state": "offer-sent",
            "credential_id": credential_exchange["credential_id"],
        },
        topic="credentials",
    )

    response = await alice_member_client.get(
        BASE_PATH,
        params={"connection_id": faber_and_alice_connection["alice_connection_id"]},
    )
    assert check_webhook_state(
        client=alice_member_client,
        filter_map={"state": "offer-received"},
        topic="credentials",
    )

    cred_hooks = get_hooks_per_topic_per_wallet(
        client=alice_member_client, topic="credentials"
    )

    cred_hook = [h for h in cred_hooks if h["payload"]["state"] == "offer-received"][0]
    credential_id = cred_hook["payload"]["credential_id"]

    # alice send request for that credential
    response = await alice_member_client.post(f"{BASE_PATH}/{credential_id}/request")
    response.raise_for_status()

    # Bob check he received the request; Credential is send because of using
    # 'automating the entire flow' send credential earlier.
    # See also: app/generic/issuer/issuer.py::send_credential
    assert check_webhook_state(
        client=faber_client,
        filter_map={"state": "request-received"},
        topic="credentials",
    )

    # Check alice has received the credential
    assert check_webhook_state(
        client=alice_member_client,
        filter_map={"state": "credential-received"},
        topic="credentials",
    )

    # Alice stores credential
    response = await alice_member_client.post(f"{BASE_PATH}/{credential_id}/store")

    # Check alice has received the credential
    assert check_webhook_state(
        client=alice_member_client,
        filter_map={"state": "done"},
        topic="credentials"
    )<|MERGE_RESOLUTION|>--- conflicted
+++ resolved
@@ -23,15 +23,9 @@
 ):
     credential = {
         "protocol_version": "v1",
-<<<<<<< HEAD
-        "connection_id": bob_and_alice_connection["bob_connection_id"],
-        "schema_id": schema_definition.schema_id,
-        "attributes": {"speed": "10"},
-=======
         "connection_id": faber_and_alice_connection["faber_connection_id"],
         "credential_definition_id": credential_definition_id,
-        "attributes": {"speed": "average"},
->>>>>>> 57081bdf
+        "attributes": {"speed": "10"},
     }
 
     response = await alice_member_client.get(
@@ -53,13 +47,8 @@
     assert_that(data).contains("credential_id")
     assert_that(data).has_state("offer-sent")
     assert_that(data).has_protocol_version("v1")
-<<<<<<< HEAD
     assert_that(data).has_attributes({"speed": "10"})
     assert_that(data).has_schema_id(schema_definition.schema_id)
-=======
-    assert_that(data).has_attributes({"speed": "average"})
-    assert_that(data).has_schema_id(schema_definition.id)
->>>>>>> 57081bdf
 
     credential["protocol_version"] = "v2"
     response = await faber_client.post(
@@ -71,13 +60,8 @@
     data = response.json()
     assert_that(data).has_state("offer-sent")
     assert_that(data).has_protocol_version("v2")
-<<<<<<< HEAD
     assert_that(data).has_attributes({"speed": "10"})
     assert_that(data).has_schema_id(schema_definition.schema_id)
-=======
-    assert_that(data).has_attributes({"speed": "average"})
-    assert_that(data).has_schema_id(schema_definition.id)
->>>>>>> 57081bdf
 
     assert check_webhook_state(
         client=faber_client,
@@ -123,15 +107,9 @@
 ):
     credential = {
         "protocol_version": "v1",
-<<<<<<< HEAD
-        "connection_id": bob_and_alice_connection["bob_connection_id"],
-        "schema_id": schema_definition.schema_id,
-        "attributes": {"speed": "10"},
-=======
         "credential_definition_id": credential_definition_id,
         "connection_id": faber_and_alice_connection["faber_connection_id"],
-        "attributes": {"speed": "average"},
->>>>>>> 57081bdf
+        "attributes": {"speed": "10"},
     }
 
     response = await faber_client.post(
@@ -170,15 +148,9 @@
 ):
     credential = {
         "protocol_version": "v1",
-<<<<<<< HEAD
-        "connection_id": bob_and_alice_connection["bob_connection_id"],
-        "schema_id": schema_definition.schema_id,
-        "attributes": {"speed": "10"},
-=======
         "credential_definition_id": credential_definition_id,
         "connection_id": faber_and_alice_connection["faber_connection_id"],
-        "attributes": {"speed": "average"},
->>>>>>> 57081bdf
+        "attributes": {"speed": "10"},
     }
 
     response = await faber_client.post(
@@ -239,7 +211,5 @@
 
     # Check alice has received the credential
     assert check_webhook_state(
-        client=alice_member_client,
-        filter_map={"state": "done"},
-        topic="credentials"
+        client=alice_member_client, filter_map={"state": "done"}, topic="credentials"
     )