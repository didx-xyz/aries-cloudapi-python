import time
import pytest
from httpx import AsyncClient
from app.tests.util.ecosystem_personas import FaberAliceConnect
from app.tests.util.webhooks import get_wallet_id_from_async_client

# This import are important for tests to run!
from app.tests.util.event_loop import event_loop

from app.tests.e2e.test_fixtures import BASE_PATH
from app.tests.e2e.test_fixtures import *
from app.webhook_listener import start_listener  # NOQA


@pytest.mark.asyncio
async def test_credential_exchange_v1(
    alice_member_client: AsyncClient,
    faber_client: AsyncClient,
    credential_definition_id: str,
    faber_and_alice_connection: FaberAliceConnect,
):
    credential = {
        "protocol_version": "v1",
        "credential_definition_id": credential_definition_id,
        "connection_id": faber_and_alice_connection["faber_connection_id"],
        "attributes": {"speed": "average"},
    }

    faber_wallet_id = get_wallet_id_from_async_client(faber_client)
    wait_for_faber_event, stop_faber_listener = await start_listener(
        topic="credentials", wallet_id=faber_wallet_id, auto_close_after_success=False
    )

    alice_wallet_id = get_wallet_id_from_async_client(alice_member_client)
    wait_for_alice_event, stop_alice_listener = await start_listener(
        topic="credentials", wallet_id=alice_wallet_id, auto_close_after_success=False
    )

    response = await faber_client.post(
        BASE_PATH,
        json=credential,
    )
    credential_exchange = response.json()
    assert credential_exchange["protocol_version"] == "v1"

    await wait_for_faber_event(
        filter_map={
            "state": "offer-sent",
            "credential_id": credential_exchange["credential_id"],
        }
    )

    await wait_for_alice_event(
        filter_map={"state": "offer-received"},
    )

    response = await alice_member_client.get(
        BASE_PATH,
        params={},
    )
    records = response.json()
    alice_credential_id = records[-1]["credential_id"]

    # alice send request for that credential
    response = await alice_member_client.post(
        f"{BASE_PATH}/{alice_credential_id}/request"
    )
    response.raise_for_status()

    # Faber check he received the request; Credential is send because of using
    # 'automating the entire flow' send credential earlier.
    # See also: app/generic/issuer/issuer.py::send_credential
    await wait_for_faber_event(
        filter_map={
            "state": "request-received",
            "credential_id": credential_exchange["credential_id"],
        }
    )

    await wait_for_alice_event(
        filter_map={
            "state": "credential-received",
            "credential_id": alice_credential_id,
        },
    )

    # Alice stores credential
    response = await alice_member_client.post(
        f"{BASE_PATH}/{alice_credential_id}/store"
    )

    # Check alice and faber have acked the credential
    await wait_for_faber_event(
        filter_map={
            "state": "done",
            "credential_id": credential_exchange["credential_id"],
        },
    )
    await wait_for_alice_event(
        filter_map={"state": "done", "credential_id": alice_credential_id},
    )

    await stop_faber_listener()
    await stop_alice_listener()


@pytest.mark.asyncio
async def test_credential_exchange_v2(
    alice_member_client: AsyncClient,
    faber_client: AsyncClient,
    credential_definition_id: str,
    faber_and_alice_connection: FaberAliceConnect,
):
    credential = {
        "protocol_version": "v2",
        "credential_definition_id": credential_definition_id,
        "connection_id": faber_and_alice_connection["faber_connection_id"],
        "attributes": {"speed": "average"},
    }

    faber_wallet_id = get_wallet_id_from_async_client(faber_client)
    wait_for_faber_event, stop_faber_listener = await start_listener(
        topic="credentials", wallet_id=faber_wallet_id, auto_close_after_success=False
    )

    alice_wallet_id = get_wallet_id_from_async_client(alice_member_client)
    wait_for_alice_event, stop_alice_listener = await start_listener(
        topic="credentials", wallet_id=alice_wallet_id, auto_close_after_success=False
    )

    response = await faber_client.post(
        BASE_PATH,
        json=credential,
    )
    credential_exchange = response.json()
    assert credential_exchange["protocol_version"] == "v2"

    await wait_for_faber_event(
        filter_map={
            "state": "offer-sent",
            "credential_id": credential_exchange["credential_id"],
        }
    )

    await wait_for_alice_event(
        filter_map={"state": "offer-received"},
    )

    response = await alice_member_client.get(
        BASE_PATH,
        params={},
    )
    records = response.json()
    alice_credential_id = records[-1]["credential_id"]

    # alice send request for that credential
    response = await alice_member_client.post(
        f"{BASE_PATH}/{alice_credential_id}/request"
    )
    response.raise_for_status()

    # Faber check he received the request; Credential is send because of using
    # 'automating the entire flow' send credential earlier.
    # See also: app/generic/issuer/issuer.py::send_credential
    await wait_for_faber_event(
        filter_map={
            "state": "request-received",
            "credential_id": credential_exchange["credential_id"],
        }
    )

    await wait_for_alice_event(
        filter_map={
            "state": "credential-received",
            "credential_id": alice_credential_id,
        },
    )

    # Alice stores credential
<<<<<<< HEAD
    response = await alice_member_client.post(
        f"{BASE_PATH}/{alice_credential_id}/store"
    )

    # Check alice and faber have acked the credential
    await wait_for_faber_event(
        filter_map={
            "state": "done",
            "credential_id": credential_exchange["credential_id"],
        },
    )
    await wait_for_alice_event(
        filter_map={"state": "done", "credential_id": alice_credential_id},
    )

    await stop_faber_listener()
    await stop_alice_listener()


@pytest.mark.asyncio
async def test_get_records(alice_member_client: AsyncClient):
    records = (await alice_member_client.get(BASE_PATH)).json()
    assert records
    assert len(records) >= 1
=======
    response = await alice_member_client.post(f"{BASE_PATH}/{credential_id}/store")

    # Check alice has received the credential
    assert check_webhook_state(
        client=alice_member_client,
        filter_map={"state": "credential-acked"},
        topic="credentials",
        max_duration=300,
    )
>>>>>>> ddf10d14
<|MERGE_RESOLUTION|>--- conflicted
+++ resolved
@@ -1,19 +1,149 @@
-import time
 import pytest
+from assertpy import assert_that
 from httpx import AsyncClient
+from app.generic.definitions import CredentialSchema
 from app.tests.util.ecosystem_personas import FaberAliceConnect
-from app.tests.util.webhooks import get_wallet_id_from_async_client
+from app.tests.util.webhooks import get_hooks_per_topic_per_wallet, check_webhook_state
+
+from app.tests.util.member_personas import (
+    BobAliceConnect,
+)
 
 # This import are important for tests to run!
 from app.tests.util.event_loop import event_loop
 
 from app.tests.e2e.test_fixtures import BASE_PATH
-from app.tests.e2e.test_fixtures import *
-from app.webhook_listener import start_listener  # NOQA
-
-
-@pytest.mark.asyncio
-async def test_credential_exchange_v1(
+from app.tests.e2e.test_fixtures import *  # NOQA
+
+
+@pytest.mark.asyncio
+async def test_send_credential(
+    faber_client: AsyncClient,
+    schema_definition: CredentialSchema,
+    credential_definition_id: str,
+    faber_and_alice_connection: FaberAliceConnect,
+    alice_member_client: AsyncClient,
+):
+    credential = {
+        "protocol_version": "v1",
+        "connection_id": faber_and_alice_connection["faber_connection_id"],
+        "credential_definition_id": credential_definition_id,
+        "attributes": {"speed": "average"},
+    }
+
+    response = await alice_member_client.get(
+        BASE_PATH,
+        params={"connection_id": faber_and_alice_connection["alice_connection_id"]},
+    )
+    records = response.json()
+
+    # nothing currently in alice's records
+    assert len(records) == 0
+
+    response = await faber_client.post(
+        BASE_PATH,
+        json=credential,
+    )
+    response.raise_for_status()
+
+    data = response.json()
+    assert_that(data).contains("credential_id")
+    assert_that(data).has_state("offer-sent")
+    assert_that(data).has_protocol_version("v1")
+    assert_that(data).has_attributes({"speed": "average"})
+    assert_that(data).has_schema_id(schema_definition.id)
+
+    credential["protocol_version"] = "v2"
+    response = await faber_client.post(
+        BASE_PATH,
+        json=credential,
+    )
+    response.raise_for_status()
+
+    data = response.json()
+    assert_that(data).has_state("offer-sent")
+    assert_that(data).has_protocol_version("v2")
+    assert_that(data).has_attributes({"speed": "average"})
+    assert_that(data).has_schema_id(schema_definition.id)
+
+    assert check_webhook_state(
+        client=faber_client,
+        filter_map={
+            "state": "offer-sent",
+            "credential_id": data["credential_id"],
+        },
+        topic="credentials",
+    )
+    response = await alice_member_client.get(
+        BASE_PATH,
+        params={"connection_id": faber_and_alice_connection["alice_connection_id"]},
+    )
+    records = response.json()
+
+    assert check_webhook_state(
+        client=alice_member_client,
+        filter_map={
+            "state": "offer-received",
+            "credential_id": records[-1]["credential_id"],
+        },
+        topic="credentials",
+    )
+    assert len(records) == 2
+
+    # Expect one v1 record, one v2 record
+    assert_that(records).extracting("protocol_version").contains("v1", "v2")
+
+
+@pytest.mark.asyncio
+async def test_get_records(alice_member_client: AsyncClient):
+    records = (await alice_member_client.get(BASE_PATH)).json()
+    assert records
+    assert len(records) >= 1
+
+
+@pytest.mark.asyncio
+async def test_send_credential_request(
+    alice_member_client: AsyncClient,
+    faber_client: AsyncClient,
+    faber_and_alice_connection: FaberAliceConnect,
+    credential_definition_id: str,
+):
+    credential = {
+        "protocol_version": "v1",
+        "credential_definition_id": credential_definition_id,
+        "connection_id": faber_and_alice_connection["faber_connection_id"],
+        "attributes": {"speed": "average"},
+    }
+
+    response = await faber_client.post(
+        BASE_PATH,
+        json=credential,
+    )
+    credential_exchange = response.json()
+    assert credential_exchange["protocol_version"] == "v1"
+
+    assert check_webhook_state(
+        client=faber_client,
+        filter_map={
+            "state": "offer-sent",
+            "credential_id": credential_exchange["credential_id"],
+        },
+        topic="credentials",
+    )
+
+    response = await alice_member_client.get(
+        BASE_PATH,
+        params={"connection_id": faber_and_alice_connection["alice_connection_id"]},
+    )
+    assert check_webhook_state(
+        client=alice_member_client,
+        filter_map={"state": "offer-received"},
+        topic="credentials",
+    )
+
+
+@pytest.mark.asyncio
+async def test_store_credential(
     alice_member_client: AsyncClient,
     faber_client: AsyncClient,
     credential_definition_id: str,
@@ -26,16 +156,6 @@
         "attributes": {"speed": "average"},
     }
 
-    faber_wallet_id = get_wallet_id_from_async_client(faber_client)
-    wait_for_faber_event, stop_faber_listener = await start_listener(
-        topic="credentials", wallet_id=faber_wallet_id, auto_close_after_success=False
-    )
-
-    alice_wallet_id = get_wallet_id_from_async_client(alice_member_client)
-    wait_for_alice_event, stop_alice_listener = await start_listener(
-        topic="credentials", wallet_id=alice_wallet_id, auto_close_after_success=False
-    )
-
     response = await faber_client.post(
         BASE_PATH,
         json=credential,
@@ -43,166 +163,53 @@
     credential_exchange = response.json()
     assert credential_exchange["protocol_version"] == "v1"
 
-    await wait_for_faber_event(
+    assert check_webhook_state(
+        client=faber_client,
         filter_map={
             "state": "offer-sent",
             "credential_id": credential_exchange["credential_id"],
-        }
-    )
-
-    await wait_for_alice_event(
+        },
+        topic="credentials",
+    )
+
+    response = await alice_member_client.get(
+        BASE_PATH,
+        params={"connection_id": faber_and_alice_connection["alice_connection_id"]},
+    )
+    assert check_webhook_state(
+        client=alice_member_client,
         filter_map={"state": "offer-received"},
-    )
-
-    response = await alice_member_client.get(
-        BASE_PATH,
-        params={},
-    )
-    records = response.json()
-    alice_credential_id = records[-1]["credential_id"]
+        topic="credentials",
+    )
+
+    cred_hooks = get_hooks_per_topic_per_wallet(
+        client=alice_member_client, topic="credentials"
+    )
+
+    cred_hook = [h for h in cred_hooks if h["payload"]["state"] == "offer-received"][0]
+    credential_id = cred_hook["payload"]["credential_id"]
 
     # alice send request for that credential
-    response = await alice_member_client.post(
-        f"{BASE_PATH}/{alice_credential_id}/request"
-    )
+    response = await alice_member_client.post(f"{BASE_PATH}/{credential_id}/request")
     response.raise_for_status()
 
-    # Faber check he received the request; Credential is send because of using
+    # Bob check he received the request; Credential is send because of using
     # 'automating the entire flow' send credential earlier.
     # See also: app/generic/issuer/issuer.py::send_credential
-    await wait_for_faber_event(
-        filter_map={
-            "state": "request-received",
-            "credential_id": credential_exchange["credential_id"],
-        }
-    )
-
-    await wait_for_alice_event(
-        filter_map={
-            "state": "credential-received",
-            "credential_id": alice_credential_id,
-        },
+    assert check_webhook_state(
+        client=faber_client,
+        filter_map={"state": "request-received"},
+        topic="credentials",
+    )
+
+    # Check alice has received the credential
+    assert check_webhook_state(
+        client=alice_member_client,
+        filter_map={"state": "credential-received"},
+        topic="credentials",
     )
 
     # Alice stores credential
-    response = await alice_member_client.post(
-        f"{BASE_PATH}/{alice_credential_id}/store"
-    )
-
-    # Check alice and faber have acked the credential
-    await wait_for_faber_event(
-        filter_map={
-            "state": "done",
-            "credential_id": credential_exchange["credential_id"],
-        },
-    )
-    await wait_for_alice_event(
-        filter_map={"state": "done", "credential_id": alice_credential_id},
-    )
-
-    await stop_faber_listener()
-    await stop_alice_listener()
-
-
-@pytest.mark.asyncio
-async def test_credential_exchange_v2(
-    alice_member_client: AsyncClient,
-    faber_client: AsyncClient,
-    credential_definition_id: str,
-    faber_and_alice_connection: FaberAliceConnect,
-):
-    credential = {
-        "protocol_version": "v2",
-        "credential_definition_id": credential_definition_id,
-        "connection_id": faber_and_alice_connection["faber_connection_id"],
-        "attributes": {"speed": "average"},
-    }
-
-    faber_wallet_id = get_wallet_id_from_async_client(faber_client)
-    wait_for_faber_event, stop_faber_listener = await start_listener(
-        topic="credentials", wallet_id=faber_wallet_id, auto_close_after_success=False
-    )
-
-    alice_wallet_id = get_wallet_id_from_async_client(alice_member_client)
-    wait_for_alice_event, stop_alice_listener = await start_listener(
-        topic="credentials", wallet_id=alice_wallet_id, auto_close_after_success=False
-    )
-
-    response = await faber_client.post(
-        BASE_PATH,
-        json=credential,
-    )
-    credential_exchange = response.json()
-    assert credential_exchange["protocol_version"] == "v2"
-
-    await wait_for_faber_event(
-        filter_map={
-            "state": "offer-sent",
-            "credential_id": credential_exchange["credential_id"],
-        }
-    )
-
-    await wait_for_alice_event(
-        filter_map={"state": "offer-received"},
-    )
-
-    response = await alice_member_client.get(
-        BASE_PATH,
-        params={},
-    )
-    records = response.json()
-    alice_credential_id = records[-1]["credential_id"]
-
-    # alice send request for that credential
-    response = await alice_member_client.post(
-        f"{BASE_PATH}/{alice_credential_id}/request"
-    )
-    response.raise_for_status()
-
-    # Faber check he received the request; Credential is send because of using
-    # 'automating the entire flow' send credential earlier.
-    # See also: app/generic/issuer/issuer.py::send_credential
-    await wait_for_faber_event(
-        filter_map={
-            "state": "request-received",
-            "credential_id": credential_exchange["credential_id"],
-        }
-    )
-
-    await wait_for_alice_event(
-        filter_map={
-            "state": "credential-received",
-            "credential_id": alice_credential_id,
-        },
-    )
-
-    # Alice stores credential
-<<<<<<< HEAD
-    response = await alice_member_client.post(
-        f"{BASE_PATH}/{alice_credential_id}/store"
-    )
-
-    # Check alice and faber have acked the credential
-    await wait_for_faber_event(
-        filter_map={
-            "state": "done",
-            "credential_id": credential_exchange["credential_id"],
-        },
-    )
-    await wait_for_alice_event(
-        filter_map={"state": "done", "credential_id": alice_credential_id},
-    )
-
-    await stop_faber_listener()
-    await stop_alice_listener()
-
-
-@pytest.mark.asyncio
-async def test_get_records(alice_member_client: AsyncClient):
-    records = (await alice_member_client.get(BASE_PATH)).json()
-    assert records
-    assert len(records) >= 1
-=======
     response = await alice_member_client.post(f"{BASE_PATH}/{credential_id}/store")
 
     # Check alice has received the credential
@@ -210,6 +217,5 @@
         client=alice_member_client,
         filter_map={"state": "credential-acked"},
         topic="credentials",
-        max_duration=300,
-    )
->>>>>>> ddf10d14
+        max_duration=180,
+    )