<<<<<<< HEAD
import asyncio
import json
import time
from typing import Any, Dict
=======
from typing import Any, Optional
>>>>>>> 2a1b2bf0

import pytest
from aries_cloudcontroller import DID, AcaPyClient, DIDResult
from mockito import mock, verify, when

import app.generic.issuer.issuer as test_module
from app.generic.issuer.facades.acapy_issuer_v1 import IssuerV1
from app.generic.issuer.facades.acapy_issuer_v2 import IssuerV2
from app.generic.issuer.models import CredentialExchange, IssueCredentialProtocolVersion

<<<<<<< HEAD
BASE_PATH = "/generic/issuer/credentials"

=======
# need this to handle the async with the mock
async def get(response: Optional[Any] = None):
    if response:
        return response


@pytest.mark.asyncio
async def test_send_credential(mock_agent_controller: AcaPyClient):
    did = "WgWxqztrNooG92RXvxSTWv"
    cred_ex = mock(CredentialExchange)

    when(test_module).assert_valid_issuer(...).thenReturn(get(True))
    when(test_module).write_credential_def(...).thenReturn(get("cred_def_id"))
    when(IssuerV1).send_credential(...).thenReturn(get(cred_ex))
    when(mock_agent_controller.wallet).get_public_did().thenReturn(
        get(DIDResult(result=DID(did=did)))
    )
>>>>>>> 2a1b2bf0

    credential = test_module.SendCredential(
        protocol_version=IssueCredentialProtocolVersion.v1,
        connection_id="conn_id",
        schema_id="schema_id",
        attributes={"name": "John", "age": "23"},
    )

    result = await test_module.send_credential(credential, mock_agent_controller)

    assert result is cred_ex
    verify(IssuerV1).send_credential(...)
    verify(test_module).write_credential_def(mock_agent_controller, "schema_id")
    verify(mock_agent_controller.wallet).get_public_did()
    verify(test_module).assert_valid_issuer(f"did:sov:{did}", "schema_id")


@pytest.mark.asyncio
async def test_get_credentials(mock_agent_controller: AcaPyClient):
    v1_records_no_conn_id = [mock(CredentialExchange), mock(CredentialExchange)]
    v2_records_no_conn_id = [mock(CredentialExchange), mock(CredentialExchange)]

    v1_records = [mock(CredentialExchange)]
    v2_records = [mock(CredentialExchange)]

    with when(IssuerV1).get_records(...).thenReturn(get(v1_records_no_conn_id)), when(
        IssuerV2
    ).get_records(...).thenReturn(get(v2_records_no_conn_id)):
        result = await test_module.get_credentials(None, mock_agent_controller)

        assert result == v1_records_no_conn_id + v2_records_no_conn_id

        verify(IssuerV1).get_records(
            controller=mock_agent_controller, connection_id=None
        )
        verify(IssuerV2).get_records(
            controller=mock_agent_controller, connection_id=None
        )

    with when(IssuerV1).get_records(...).thenReturn(get(v1_records)), when(
        IssuerV2
    ).get_records(...).thenReturn(get(v2_records)):
        result = await test_module.get_credentials("conn_id", mock_agent_controller)

        assert result == v1_records + v2_records
        verify(IssuerV1).get_records(
            controller=mock_agent_controller, connection_id="conn_id"
        )
        verify(IssuerV2).get_records(
            controller=mock_agent_controller, connection_id="conn_id"
        )


@pytest.mark.asyncio
async def test_get_credential(mock_agent_controller: AcaPyClient):
    v1_record = mock(CredentialExchange)
    v2_record = mock(CredentialExchange)

    with when(IssuerV1).get_record(...).thenReturn(get(v1_record)):
        result = await test_module.get_credential(
            "v1-credential_id", mock_agent_controller
        )

        assert result is v1_record

        verify(IssuerV1).get_record(
            controller=mock_agent_controller, credential_exchange_id="credential_id"
        )

    with when(IssuerV2).get_record(...).thenReturn(get(v2_record)):
        result = await test_module.get_credential(
            "v2-credential_id", mock_agent_controller
        )

        assert result is v2_record
        verify(IssuerV2).get_record(
            controller=mock_agent_controller, credential_exchange_id="credential_id"
        )


@pytest.mark.asyncio
async def test_remove_credential(mock_agent_controller: AcaPyClient):
    v1_record = mock(CredentialExchange)
    v2_record = mock(CredentialExchange)

    with when(IssuerV1).delete_credential(...).thenReturn(get(v1_record)):
        await test_module.remove_credential("v1-credential_id", mock_agent_controller)

        verify(IssuerV1).delete_credential(
            controller=mock_agent_controller, credential_exchange_id="credential_id"
        )
    with when(IssuerV2).delete_credential(...).thenReturn(get(v2_record)):
        await test_module.remove_credential("v2-credential_id", mock_agent_controller)

        verify(IssuerV2).delete_credential(
            controller=mock_agent_controller, credential_exchange_id="credential_id"
        )


@pytest.mark.asyncio
async def test_request_credential(
    mock_agent_controller: AcaPyClient,
):
    v1_record = mock(CredentialExchange)
    v2_record = mock(CredentialExchange)

    v1_record.credential_definition_id = "WgWxqztrNooG92RXvxSTWv:other:parts"
    v1_record.schema_id = "schema_id1"

    v2_record.credential_definition_id = "WgWxqztrNooG92RXvxSTWv:other:parts"
    v2_record.schema_id = "schema_id2"

    with when(IssuerV1).request_credential(...).thenReturn(get(v1_record)), when(
        test_module
    ).assert_valid_issuer(...).thenReturn(get(True)), when(IssuerV1).get_record(
        ...
    ).thenReturn(
        get(v1_record)
    ):
        await test_module.request_credential("v1-credential_id", mock_agent_controller)

        verify(IssuerV1).request_credential(
            controller=mock_agent_controller, credential_exchange_id="credential_id"
        )
        verify(test_module).assert_valid_issuer(
            "did:sov:WgWxqztrNooG92RXvxSTWv", "schema_id1"
        )

    with when(IssuerV2).request_credential(...).thenReturn(get(v2_record)), when(
        IssuerV2
    ).get_record(...).thenReturn(get(v2_record)), when(test_module).assert_valid_issuer(
        ...
    ).thenReturn(
        get(True)
    ):
        await test_module.request_credential("v2-credential_id", mock_agent_controller)

        verify(IssuerV2).request_credential(
            controller=mock_agent_controller, credential_exchange_id="credential_id"
        )
        verify(test_module).assert_valid_issuer(
            "did:sov:WgWxqztrNooG92RXvxSTWv", "schema_id2"
        )


@pytest.mark.asyncio
async def test_request_credential_x_no_schema_cred_def(
    mock_agent_controller: AcaPyClient,
):
    v1_record = mock(CredentialExchange)

    v1_record.credential_definition_id = None
    v1_record.schema_id = None

    with when(IssuerV1).get_record(...).thenReturn(get(v1_record)), pytest.raises(
        Exception, match="Record has no credential definition or schema associated."
    ):
        await test_module.request_credential("v1-credential_id", mock_agent_controller)

        verify(IssuerV1, times=0).request_credential(
            controller=mock_agent_controller, credential_exchange_id="credential_id"
        )
        verify(test_module, times=0).assert_valid_issuer(
            "did:sov:WgWxqztrNooG92RXvxSTWv", "schema_id1"
        )


@pytest.mark.asyncio
async def test_store_credential(mock_agent_controller: AcaPyClient):
    v1_record = mock(CredentialExchange)
    v2_record = mock(CredentialExchange)

    when(IssuerV1).store_credential(...).thenReturn(get(v1_record))
    when(IssuerV2).store_credential(...).thenReturn(get(v2_record))

    await test_module.store_credential("v1-credential_id1", mock_agent_controller)
    await test_module.store_credential("v2-credential_id2", mock_agent_controller)

    verify(IssuerV1).store_credential(
        controller=mock_agent_controller, credential_exchange_id="credential_id1"
    )
    verify(IssuerV2).store_credential(
        controller=mock_agent_controller, credential_exchange_id="credential_id2"
    )<|MERGE_RESOLUTION|>--- conflicted
+++ resolved
@@ -1,11 +1,4 @@
-<<<<<<< HEAD
-import asyncio
-import json
-import time
-from typing import Any, Dict
-=======
 from typing import Any, Optional
->>>>>>> 2a1b2bf0
 
 import pytest
 from aries_cloudcontroller import DID, AcaPyClient, DIDResult
@@ -16,10 +9,6 @@
 from app.generic.issuer.facades.acapy_issuer_v2 import IssuerV2
 from app.generic.issuer.models import CredentialExchange, IssueCredentialProtocolVersion
 
-<<<<<<< HEAD
-BASE_PATH = "/generic/issuer/credentials"
-
-=======
 # need this to handle the async with the mock
 async def get(response: Optional[Any] = None):
     if response:
@@ -37,7 +26,6 @@
     when(mock_agent_controller.wallet).get_public_did().thenReturn(
         get(DIDResult(result=DID(did=did)))
     )
->>>>>>> 2a1b2bf0
 
     credential = test_module.SendCredential(
         protocol_version=IssueCredentialProtocolVersion.v1,
