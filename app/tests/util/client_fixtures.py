--- conflicted
+++ resolved
@@ -18,11 +18,7 @@
     await client.close()
 
 
-<<<<<<< HEAD
-@pytest.fixture(scope="module")
-=======
 @pytest.fixture(scope="function")
->>>>>>> 2378d596
 async def governance_client():
     async with _governance_client() as client:
         yield client
@@ -31,21 +27,13 @@
 # TENANT ADMIN
 
 
-<<<<<<< HEAD
-@pytest.fixture(scope="module")
-=======
 @pytest.fixture(scope="function")
->>>>>>> 2378d596
 async def tenant_admin_client():
     async with _tenant_admin_client() as client:
         yield client
 
 
-<<<<<<< HEAD
-@pytest.fixture(scope="module")
-=======
 @pytest.fixture(scope="function")
->>>>>>> 2378d596
 async def tenant_admin_acapy_client():
     client = _tenant_admin_acapy_client()
     yield client
