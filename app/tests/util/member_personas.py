import time
from typing import TypedDict

import pytest
from aries_cloudcontroller import AcaPyClient
<<<<<<< HEAD
from assertpy import assert_that
=======
>>>>>>> f3818631
from httpx import AsyncClient

from app.tests.util.client import (
    member_acapy_client,
    member_admin_client,
    member_client,
)
from app.tests.util.ledger import create_public_did
<<<<<<< HEAD

from .tenants import create_tenant, delete_tenant
=======
from app.tests.util.webhooks import check_webhook_state

from .multitenant import create_member_wallet, delete_member_wallet
>>>>>>> f3818631


class BobAliceConnect(TypedDict):
    alice_connection_id: str
    bob_connection_id: str


class BobAlicePublicDid(TypedDict):
    bob_public_did: str
    alice_public_did: str


@pytest.fixture(scope="module")
async def bob_member_client():
    async with member_admin_client() as client:
<<<<<<< HEAD
        tenant = await create_tenant(client, "bob")

        yield member_client(token=tenant["access_token"])

        await delete_tenant(client, tenant["tenant_id"])
=======
        wallet = await create_member_wallet(client, "bob")

        yield member_client(token=wallet["token"])

        await delete_member_wallet(client, wallet["wallet_id"])
>>>>>>> f3818631


@pytest.fixture(scope="module")
async def alice_member_client():
    async with member_admin_client() as client:
<<<<<<< HEAD
        tenant = await create_tenant(client, "alice")

        yield member_client(token=tenant["access_token"])

        await delete_tenant(client, tenant["tenant_id"])
=======
        wallet = await create_member_wallet(client, "alice")
        yield member_client(token=wallet["token"])

        await delete_member_wallet(client, wallet["wallet_id"])
>>>>>>> f3818631


@pytest.fixture(scope="module")
async def bob_acapy_client(bob_member_client: AsyncClient):
    # We extract the token from the x-api-key header as that's the easiest
    # method to create an AcaPyClient from an AsyncClient
    [_, token] = bob_member_client.headers.get("x-api-key").split(".", maxsplit=1)

    client = member_acapy_client(token=token)
    yield client
<<<<<<< HEAD

    await client.close()


@pytest.fixture(scope="module")
async def alice_acapy_client(alice_member_client: AsyncClient):
    [_, token] = alice_member_client.headers.get("x-api-key").split(".", maxsplit=1)

    client = member_acapy_client(token=token)
    yield client

=======

    await client.close()


@pytest.fixture(scope="module")
async def alice_acapy_client(alice_member_client: AsyncClient):
    [_, token] = alice_member_client.headers.get("x-api-key").split(".", maxsplit=1)

    client = member_acapy_client(token=token)
    yield client

>>>>>>> f3818631
    await client.close()


@pytest.fixture(scope="module")
async def bob_and_alice_public_did(
    alice_acapy_client: AcaPyClient,
    bob_acapy_client: AcaPyClient,
) -> BobAlicePublicDid:
    bob_did = await create_public_did(bob_acapy_client)
    alice_did = await create_public_did(alice_acapy_client)

    return {
        "bob_public_did": bob_did.did,
        "alice_public_did": alice_did.did,
    }


@pytest.fixture(scope="module")
async def bob_and_alice_connection(
    bob_member_client: AsyncClient,
    alice_member_client: AsyncClient,
) -> BobAliceConnect:
    # create invitation on bob side
    invitation = (
        await bob_member_client.post("/generic/connections/create-invitation")
    ).json()

    # accept invitation on alice side
    invitation_response = (
        await alice_member_client.post(
            "/generic/connections/accept-invitation",
            json={"invitation": invitation["invitation"]},
        )
    ).json()

    assert check_webhook_state(
        alice_member_client, topic="connections", filter_map={"state": "completed"}
    )

    bob_connection_id = invitation["connection_id"]
    alice_connection_id = invitation_response["connection_id"]

    # fetch and validate
    # both connections should be active - we have waited long enough for events to be exchanged
    assert check_webhook_state(
        alice_member_client,
        topic="connections",
        filter_map={"state": "completed"},
    )
    assert check_webhook_state(
        bob_member_client,
        topic="connections",
        filter_map={"state": "completed"},
    )

    return {
        "alice_connection_id": alice_connection_id,
        "bob_connection_id": bob_connection_id,
    }<|MERGE_RESOLUTION|>--- conflicted
+++ resolved
@@ -1,12 +1,7 @@
-import time
 from typing import TypedDict
 
 import pytest
 from aries_cloudcontroller import AcaPyClient
-<<<<<<< HEAD
-from assertpy import assert_that
-=======
->>>>>>> f3818631
 from httpx import AsyncClient
 
 from app.tests.util.client import (
@@ -15,14 +10,9 @@
     member_client,
 )
 from app.tests.util.ledger import create_public_did
-<<<<<<< HEAD
 
 from .tenants import create_tenant, delete_tenant
-=======
 from app.tests.util.webhooks import check_webhook_state
-
-from .multitenant import create_member_wallet, delete_member_wallet
->>>>>>> f3818631
 
 
 class BobAliceConnect(TypedDict):
@@ -38,36 +28,21 @@
 @pytest.fixture(scope="module")
 async def bob_member_client():
     async with member_admin_client() as client:
-<<<<<<< HEAD
         tenant = await create_tenant(client, "bob")
 
         yield member_client(token=tenant["access_token"])
 
         await delete_tenant(client, tenant["tenant_id"])
-=======
-        wallet = await create_member_wallet(client, "bob")
-
-        yield member_client(token=wallet["token"])
-
-        await delete_member_wallet(client, wallet["wallet_id"])
->>>>>>> f3818631
 
 
 @pytest.fixture(scope="module")
 async def alice_member_client():
     async with member_admin_client() as client:
-<<<<<<< HEAD
         tenant = await create_tenant(client, "alice")
 
         yield member_client(token=tenant["access_token"])
 
         await delete_tenant(client, tenant["tenant_id"])
-=======
-        wallet = await create_member_wallet(client, "alice")
-        yield member_client(token=wallet["token"])
-
-        await delete_member_wallet(client, wallet["wallet_id"])
->>>>>>> f3818631
 
 
 @pytest.fixture(scope="module")
@@ -78,7 +53,6 @@
 
     client = member_acapy_client(token=token)
     yield client
-<<<<<<< HEAD
 
     await client.close()
 
@@ -90,19 +64,6 @@
     client = member_acapy_client(token=token)
     yield client
 
-=======
-
-    await client.close()
-
-
-@pytest.fixture(scope="module")
-async def alice_acapy_client(alice_member_client: AsyncClient):
-    [_, token] = alice_member_client.headers.get("x-api-key").split(".", maxsplit=1)
-
-    client = member_acapy_client(token=token)
-    yield client
-
->>>>>>> f3818631
     await client.close()
 
 
