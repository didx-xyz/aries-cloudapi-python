--- conflicted
+++ resolved
@@ -1,7 +1,4 @@
-<<<<<<< HEAD
 import logging
-=======
->>>>>>> 53f48454
 import os
 from typing import Type, Union
 
@@ -59,7 +56,6 @@
             status_code=400,
             detail="Bad headers. Either provide an api_key or both wallet_id and tenant_jwt",
         )
-<<<<<<< HEAD
     if controller_type == "admin":
         return AriesAgentController(
             admin_url=f"{admin_url}:{admin_port}",
@@ -72,7 +68,6 @@
             wallet_id=auth_headers["wallet_id"],
             tenant_jwt=auth_headers["tenant_jwt"],
         )
-=======
 
 
 def construct_zkp(zero_knowledge_proof: dict, schema_id: str):
@@ -104,5 +99,4 @@
             f"0_{req_pred['name']}_GE_uuid": req_pred for req_pred in req_preds
         },
     }
-    return indy_proof_request
->>>>>>> 53f48454
+    return indy_proof_request