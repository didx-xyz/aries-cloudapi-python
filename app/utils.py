--- conflicted
+++ resolved
@@ -1,14 +1,4 @@
 import logging
-import os
-<<<<<<< HEAD
-=======
-import re
-
-from typing import List
-
-from fastapi import HTTPException
-
->>>>>>> 8e32298d
 
 from typing import List
 
