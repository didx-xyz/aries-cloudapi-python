--- conflicted
+++ resolved
@@ -374,23 +374,7 @@
       # context: .
       # dockerfile: dockerfiles/agents/Dockerfile.author.agent
       # # To run a forked version of the agent use commented out code below
-<<<<<<< HEAD
-      context: https://github.com/didx-xyz/aries-cloudagent-python.git#0.12.2b2
-      dockerfile: docker/Dockerfile
-    user: root
-    entrypoint:
-      - sh
-      - -c
-      - |
-        pip3 install --no-cache-dir git+https://github.com/didx-xyz/acapy-wallet-groups-plugin@0.12.2b2
-        pip3 install --no-cache-dir git+https://github.com/didx-xyz/aries-acapy-plugins@v1-2024-07-09#subdirectory=redis_events
-        aca-py start \
-          -it http "0.0.0.0" "3020" \
-          -e http://governance-multitenant-agent:3020 \
-          --wallet-type askar --auto-promote-author-did --plugin acapy_wallet_groups_plugin \
-          --plugin redis_events.v1_0.redis_queue.events --plugin-config-value redis_queue.connection.connection_url=\"redis://172.29.0.101:6377\"
-=======
-    #   context: https://github.com/didx-xyz/aries-cloudagent-python.git#0.12.2b1
+    #   context: https://github.com/didx-xyz/aries-cloudagent-python.git#0.12.2b2
     #   dockerfile: docker/Dockerfile
     # user: root
     # entrypoint:
@@ -404,7 +388,6 @@
     #       -e http://governance-multitenant-agent:3020 \
     #       --wallet-type askar --auto-promote-author-did --plugin acapy_wallet_groups_plugin \
     #       --plugin redis_events.v1_0.redis_queue.events --plugin-config-value redis_queue.connection.connection_url=\"redis://172.29.0.101:6377\"
->>>>>>> 3fb16922
     env_file:
       - environments/governance-multitenant/aca-py-agent.default.env
     ports:
