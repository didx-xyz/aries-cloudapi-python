--- conflicted
+++ resolved
@@ -203,10 +203,7 @@
       - host
   tails-server:
     build:
-<<<<<<< HEAD
-=======
       # The #main is required for some docker-compose versions because it otherwise tries to use master branch which does not exist n
->>>>>>> bdf3abdf
       context: https://github.com/bcgov/indy-tails-server.git#main
       dockerfile: docker/Dockerfile.tails-server
     ports:
