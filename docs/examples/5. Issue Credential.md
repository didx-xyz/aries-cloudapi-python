# 5: Issuing a Credential

## Now the Issuer issues credentials

<<<<<<< HEAD
Now that a connection has been made between the `Issuer` and the `Holder`, the `Issuer` can send the credential to the
`Holder` using the `connection_id` from the `Issuer's` perspective.
=======
Now that a connection has been made between the `Issuer` and the `Holder`, the
`Issuer` can send the credential to the `Holder` using the `connection_id` from
the `Issuer's` perspective.
>>>>>>> b5137f4f

> Again both tenants can listen for events on the topic: `credentials`

### Issuing a Non-Revocable Credential

To issue a non-revocable credential, the issuer needs to send a POST request to the appropriate endpoint.
Below is an example of how to issue a non-revocable credential:

```bash
curl -X 'POST' \
  'http://cloudapi.127.0.0.1.nip.io/tenant/v1/issuer/credentials' \
  -H 'accept: application/json' \
  -H 'Content-Type: application/json' \
  -H 'x-api-key: tenant.<Issuer token>' \
  -d '{
  "type": "indy",
  "indy_credential_detail": {
    "credential_definition_id": "QrHj82kaE61jnB5451zvvG:3:CL:12:Demo Person",
    "attributes": {
      "Name": "Alice",
      "Surname": "Holder",
      "Age": "25"
    }
  },
  "connection_id": "c78f9423-370e-4800-a48e-962456083943",
  "protocol_version": "v2"
}'
```

Response:

```json
{
  "attributes": {
    "Name": "Alice",
    "Surname": "Holder",
    "Age": "25"
  },
  "connection_id": "c78f9423-370e-4800-a48e-962456083943",
  "created_at": "2023-11-20T09:59:29.820002Z",
  "credential_definition_id": "QrHj82kaE61jnB5451zvvG:3:CL:12:Demo Person",
  "credential_exchange_id": "v2-f126edb7-1ac1-43a3-bf1f-60b8feae4701",
  "did": null,
  "error_msg": null,
  "protocol_version": "v2",
  "role": "issuer",
  "schema_id": "FS9J6WZ6KVxwy5eGH32CgM:2:Person:0.1.0",
  "state": "offer-sent",
  "thread_id": "9ceeb941-4ebd-42ec-9ffc-ea0b7fe39722",
  "type": "indy",
  "updated_at": "2023-11-20T09:59:29.820002Z"
}
```

As you can see from the state, an offer has now been sent, and needs to be
accepted/requested by the holder.

<<<<<<< HEAD
> Note that the issuer will now have what's called a _credential exchange record_ in state: offer-sent.
> _Pending_ exchange records can be viewed by calling `GET /v1/issuer/credentials`, and _completed_
> credential exchange records are deleted by default, but can be preserved by adding an optional
> `save_exchange_record=True` field to the request.

### Issuing a Revocable Credential

Credentials that support revocation are issued in the same way as described above, but there is additional information
that the issuer needs to keep track of.

There is a webhook event topic that an issuer can subscribe to called `"issuer_cred_rev"`. The `"issuer_cred_rev"`
event has information on the issued credential and how it is connected to the revocation registries and some metadata.

This event will fire under two circumstances:

- Once a credential (with revocation support) is issued.
- And when a credential is revoked.

The state of the event will correspond with these events, i.e. first it will be **"issued"** and after revocation it
will be **"revoked"**.

Let's take a look at an example event:

```json
{
  "wallet_id": "5df42bab-6719-4c8a-a615-8086435d4de4",
  "topic": "issuer_cred_rev",
  "origin": "tenant faber",
  "group_id": "GroupA",
  "payload": {
    "created_at": "2024-04-30T08:51:18.177543Z",
    "cred_def_id": "QrMaE11MnC6zjKNY1pxbq8:3:CL:8:Epic",
    "cred_ex_id": "af4bad3f-3fcc-47ab-85e6-24224dcb2779",
    "cred_ex_version": "2",
    "cred_rev_id": "2",
    "record_id": "57bd9c72-fa29-4f65-bd89-4e241471073a",
    "rev_reg_id": "QrMaE11MnC6zjKNY1pxbq8:4:QrMaE11MnC6zjKNY1pxbq8:3:CL:8:Epic:CL_ACCUM:53462552-d716-4b0b-8b5c-914a3574d2c4",
    "state": "issued",
    "updated_at": "2024-04-30T08:51:18.177543Z"
  }
}
```

Taking a look at the payload, there are a few fields we are interested in:

- `"cred_def_id"` or **credential definition id**: The same id the issuer gets when creating a credential definition
  (also used when issuing credentials).
- `"cred_ex_id"` or **credential exchange id**: This is the same exchange id that can be found in the credential
  exchange record, the protocol version is just stripped here.
- `"cred_rev_id"` or **credential revocation id**: This is the id that ties the credential to the revocation registry.
- `"rev_reg_id"` or **revocation registry id**: This is the id of the revocation registry the credential was
  issued against.

The `"issuer_cred_rev"` event is not the only place this data is available. Under the issuer API,
there is an endpoint: `GET /v1/issuer/credentials/revocation/record`.
This endpoint will return the payload object of the `"issuer_cred_rev"` event:

```json
{
  "created_at": "2024-04-30T08:51:18.177543Z",
  "cred_def_id": "QrMaE11MnC6zjKNY1pxbq8:3:CL:8:Epic",
  "cred_ex_id": "af4bad3f-3fcc-47ab-85e6-24224dcb2779",
  "cred_ex_version": "2",
  "cred_rev_id": "2",
  "record_id": "57bd9c72-fa29-4f65-bd89-4e241471073a",
  "rev_reg_id": "QrMaE11MnC6zjKNY1pxbq8:4:QrMaE11MnC6zjKNY1pxbq8:3:CL:8:Epic:CL_ACCUM:53462552-d716-4b0b-8b5c-914a3574d2c4",
  "state": "issued",
  "updated_at": "2024-04-30T08:51:18.177543Z"
}
```

This endpoint has three query parameters:

- `"credential_exchange_id"`
- `"credential_revocation_id"`
- `"revocation_registry_id"`

If `"credential_exchange_id"` is not provided, both the `"credential_revocation_id"` and `"revocation_registry_id"`
must be provided.

So with the `"credential_exchange_id"` (from the credential exchange record), an issuer can get the relevant data
needed to revoke the credential associated with the exchange id.

> [!NOTE] Issuers take note:
> The _most_ important thing the issuer needs to keep track of is how their credential exchange ids map to
> credentials they have issued to holders. Without knowing how their exchange ids map to their holders,
> they won't know which credential to revoke.

## Holder requests credential

Now the `Holder` needs to respond to the credential sent to them. Below the `Holder` is getting all their connections.
We are doing this to get the `connection_id` of the connection to the issuer.
This `connection_id` can also be gotten from the `SSE events`.

```bash
curl -X 'GET' \
  'http://localhost:8300/v1/connections' \
  -H 'accept: application/json' \
=======
> Note that the issuer will now have what's called a _credential exchange record_
in state: offer-sent. _Pending_ exchange records can be viewed by calling
`GET /v1/issuer/credentials`, and _completed_ credential exchange records are
deleted by default, but can be preserved by adding an optional
`save_exchange_record=True` field to the request.

## Holder requests credential

Now the `Holder` needs to respond to the credential sent to them. Below the
`Holder` is getting all their connections. We are doing this to get the
`connection_id` of the connection to the issuer. This `connection_id` can also
be gotten from the `SSE events`.

```bash
curl -X 'GET' \
  'http://cloudapi.127.0.0.1.nip.io/tenant/v1/connections' \
  -H 'accept: application/json'
>>>>>>> b5137f4f
  -H 'x-api-key: tenant.<Holder token>'
```

Response:

```json
[
  {
    "alias": "Holder <> Issuer",
    "connection_id": "ac3b0d56-eb33-408a-baeb-0370164d47ae",
    "connection_protocol": "connections/1.0",
    "created_at": "2023-11-20T09:56:41.437966Z",
    "error_msg": null,
    "invitation_key": "91ZNSpDgVoV12kHcmUqyp1JmGeKE7oGi9NFd2WMzKt4X",
    "invitation_mode": "once",
    "invitation_msg_id": "6a86e6c7-af25-4e5d-87fe-b42f559b13b9",
    "my_did": "MYhLew4uq58mou8SCTNFYp",
    "state": "completed",
    "their_did": "6wMwbinRJ5XKyBJKm7P5av",
    "their_label": "Demo Issuer",
    "their_public_did": null,
    "their_role": "inviter",
    "updated_at": "2023-11-20T09:56:41.656141Z"
  }
]
```

Note the `connection_id` in the above response.

<<<<<<< HEAD
The `Holder` can then find the credentials offered to them on this `connection_id` by calling `/v1/issuer/credentials`
with the optional `connection_id` query parameter:

```bash
curl -X 'GET' \
  'http://localhost:8300/v1/issuer/credentials?connection_id=ac3b0d56-eb33-408a-baeb-0370164d47ae' \
  -H 'accept: application/json' \
=======
The `Holder` can then find the credentials offered to them on this
`connection_id` by calling `/v1/issuer/credentials` with the optional
`connection_id` query parameter:

```bash
curl -X 'GET' \
  'http://cloudapi.127.0.0.1.nip.io/tenant/v1/issuer/credentials?connection_id=ac3b0d56-eb33-408a-baeb-0370164d47ae' \
  -H 'accept: application/json'
>>>>>>> b5137f4f
  -H 'x-api-key: tenant.<Holder token>'
```

Response:

```json
[
  {
    "attributes": {
      "Name": "Alice",
      "Surname": "Holder",
      "Age": "25"
    },
    "connection_id": "ac3b0d56-eb33-408a-baeb-0370164d47ae",
    "created_at": "2023-11-20T09:59:29.868946Z",
    "credential_definition_id": "QrHj82kaE61jnB5451zvvG:3:CL:12:Demo Person",
    "credential_exchange_id": "v2-c492cec7-2f2d-4d5f-b839-b57dcd8f8eee",
    "did": null,
    "error_msg": null,
    "protocol_version": "v2",
    "role": "holder",
    "schema_id": "FS9J6WZ6KVxwy5eGH32CgM:2:Person:0.1.0",
    "state": "offer-received",
    "thread_id": "9ceeb941-4ebd-42ec-9ffc-ea0b7fe39722",
    "type": "indy",
    "updated_at": "2023-11-20T09:59:29.868946Z"
  }
]
```

<<<<<<< HEAD
Note the `credential_exchange_id` and `state: offer-received`. Additionally, note that the holder and the issuer have
different `credential_exchange_id` references for the same credential exchange interaction.

The `Holder` can now request the credential, using the `credential_exchange_id` from the above response,
by calling `/v1/issuer/credentials/{credential_exchange_id}/request`:

```bash
curl -X 'POST' \
  'http://localhost:8300/v1/issuer/credentials/v2-c492cec7-2f2d-4d5f-b839-b57dcd8f8eee/request' \
=======
Note the `credential_exchange_id` and `state: offer-received`. Additionally,
note that the holder and the issuer have different `credential_exchange_id`
references for the same credential exchange interaction.

The `Holder` can now requests the credential, using the `credential_exchange_id`
from the above response, by calling
`/v1/issuer/credentials/{credential_exchange_id}/request`:

```bash
curl -X 'POST' \
  'http://cloudapi.127.0.0.1.nip.io/tenant/v1/issuer/credentials/v1-c492cec7-2f2d-4d5f-b839-b57dcd8f8eee/request' \
>>>>>>> b5137f4f
  -H 'accept: application/json' \
  -H 'x-api-key: tenant.<Holder token>' \
  -d ''
```

Response:

```json
{
  "attributes": {
    "Name": "Alice",
    "Surname": "Holder",
    "Age": "25"
  },
  "connection_id": "ac3b0d56-eb33-408a-baeb-0370164d47ae",
  "created_at": "2023-11-20T09:59:29.868946Z",
  "credential_definition_id": "QrHj82kaE61jnB5451zvvG:3:CL:12:Demo Person",
  "credential_exchange_id": "v2-c492cec7-2f2d-4d5f-b839-b57dcd8f8eee",
  "did": null,
  "error_msg": null,
  "protocol_version": "v2",
  "role": "holder",
  "schema_id": "FS9J6WZ6KVxwy5eGH32CgM:2:Person:0.1.0",
  "state": "request-sent",
  "thread_id": "9ceeb941-4ebd-42ec-9ffc-ea0b7fe39722",
  "type": "indy",
  "updated_at": "2023-11-20T10:02:02.708045Z"
}
```

<<<<<<< HEAD
The holder request has been sent, and an automated workflow will transition the credential to
being stored in the holder's wallet.
=======
The holder request has been sent, and an automated workflow will transition the
credential to being stored in the holder's wallet.
>>>>>>> b5137f4f

We can listen on SSE and wait for `state` to be `done` on the `topic`: `credentials`

```json
{
  "wallet_id": "7bb24cc8-2e56-4326-9020-7870ad67b257",
  "topic": "credentials",
  "origin": "multitenant",
  "payload": {
    "attributes": null,
    "connection_id": "ac3b0d56-eb33-408a-baeb-0370164d47ae",
    "created_at": "2023-11-20T09:59:29.868946Z",
    "credential_definition_id": "QrHj82kaE61jnB5451zvvG:3:CL:12:Demo Person",
    "credential_exchange_id": "v2-c492cec7-2f2d-4d5f-b839-b57dcd8f8eee",
    "did": null,
    "error_msg": null,
    "protocol_version": "v2",
    "role": "holder",
    "schema_id": "FS9J6WZ6KVxwy5eGH32CgM:2:Person:0.1.0",
    "state": "done",
    "thread_id": "9ceeb941-4ebd-42ec-9ffc-ea0b7fe39722",
    "type": "indy",
    "updated_at": "2023-11-20T10:02:03.043100Z"
  }
}
```

<<<<<<< HEAD
Once the state is done, the credential will be in the `Holder`'s wallet. We can list the credential in
the wallet by doing the following call as the `Holder`:

```bash
curl -X 'GET' \
  'http://localhost:8300/v1/wallet/credentials' \
  -H 'accept: application/json' \
=======
Once the state is done the credential will be in the `Holder's` wallet. We can
list the credential in the wallet by doing the following call as the `Holder`:

```bash
curl -X 'GET' \
  'http://cloudapi.127.0.0.1.nip.io/tenant/v1/wallet/credentials' \
  -H 'accept: application/json'
>>>>>>> b5137f4f
  -H 'x-api-key: tenant.<Holder token>'
```

Response:

```json
{
  "results": [
    {
      "attrs": {
        "Surname": "Holder",
        "Name": "Alice",
        "Age": "25"
      },
      "cred_def_id": "QrHj82kaE61jnB5451zvvG:3:CL:12:Demo Person",
      "cred_rev_id": null,
      "referent": "86dfb6ef-1ff5-41fd-977b-092a1d97e20b",
      "rev_reg_id": null,
      "schema_id": "FS9J6WZ6KVxwy5eGH32CgM:2:Person:0.1.0"
    }
  ]
}
```

<<<<<<< HEAD
> Note: the credential has no reference to a `credential_exchange_id`. In the wallet context, the `referent`
> is the credential id, and is different from the `credential_exchange_id` used during the credential exchange.
=======
>Note: the credential has no reference to a `credential_exchange_id`. In the
wallet context, the `referent` is the credential_exchange_id, and is different
to the `credential_exchange_id` used during the credential exchange.
>>>>>>> b5137f4f

Hooray! 🥳🎉 The holder now has a credential!

Next: [Create connection with Verifier](6.%20Create%20Connection%20with%20Verifier.md)<|MERGE_RESOLUTION|>--- conflicted
+++ resolved
@@ -2,14 +2,8 @@
 
 ## Now the Issuer issues credentials
 
-<<<<<<< HEAD
 Now that a connection has been made between the `Issuer` and the `Holder`, the `Issuer` can send the credential to the
 `Holder` using the `connection_id` from the `Issuer's` perspective.
-=======
-Now that a connection has been made between the `Issuer` and the `Holder`, the
-`Issuer` can send the credential to the `Holder` using the `connection_id` from
-the `Issuer's` perspective.
->>>>>>> b5137f4f
 
 > Again both tenants can listen for events on the topic: `credentials`
 
@@ -67,7 +61,6 @@
 As you can see from the state, an offer has now been sent, and needs to be
 accepted/requested by the holder.
 
-<<<<<<< HEAD
 > Note that the issuer will now have what's called a _credential exchange record_ in state: offer-sent.
 > _Pending_ exchange records can be viewed by calling `GET /v1/issuer/credentials`, and _completed_
 > credential exchange records are deleted by default, but can be preserved by adding an optional
@@ -164,27 +157,8 @@
 
 ```bash
 curl -X 'GET' \
-  'http://localhost:8300/v1/connections' \
-  -H 'accept: application/json' \
-=======
-> Note that the issuer will now have what's called a _credential exchange record_
-in state: offer-sent. _Pending_ exchange records can be viewed by calling
-`GET /v1/issuer/credentials`, and _completed_ credential exchange records are
-deleted by default, but can be preserved by adding an optional
-`save_exchange_record=True` field to the request.
-
-## Holder requests credential
-
-Now the `Holder` needs to respond to the credential sent to them. Below the
-`Holder` is getting all their connections. We are doing this to get the
-`connection_id` of the connection to the issuer. This `connection_id` can also
-be gotten from the `SSE events`.
-
-```bash
-curl -X 'GET' \
   'http://cloudapi.127.0.0.1.nip.io/tenant/v1/connections' \
-  -H 'accept: application/json'
->>>>>>> b5137f4f
+  -H 'accept: application/json' \
   -H 'x-api-key: tenant.<Holder token>'
 ```
 
@@ -214,24 +188,13 @@
 
 Note the `connection_id` in the above response.
 
-<<<<<<< HEAD
 The `Holder` can then find the credentials offered to them on this `connection_id` by calling `/v1/issuer/credentials`
 with the optional `connection_id` query parameter:
 
 ```bash
 curl -X 'GET' \
-  'http://localhost:8300/v1/issuer/credentials?connection_id=ac3b0d56-eb33-408a-baeb-0370164d47ae' \
-  -H 'accept: application/json' \
-=======
-The `Holder` can then find the credentials offered to them on this
-`connection_id` by calling `/v1/issuer/credentials` with the optional
-`connection_id` query parameter:
-
-```bash
-curl -X 'GET' \
   'http://cloudapi.127.0.0.1.nip.io/tenant/v1/issuer/credentials?connection_id=ac3b0d56-eb33-408a-baeb-0370164d47ae' \
-  -H 'accept: application/json'
->>>>>>> b5137f4f
+  -H 'accept: application/json' \
   -H 'x-api-key: tenant.<Holder token>'
 ```
 
@@ -262,7 +225,6 @@
 ]
 ```
 
-<<<<<<< HEAD
 Note the `credential_exchange_id` and `state: offer-received`. Additionally, note that the holder and the issuer have
 different `credential_exchange_id` references for the same credential exchange interaction.
 
@@ -271,20 +233,7 @@
 
 ```bash
 curl -X 'POST' \
-  'http://localhost:8300/v1/issuer/credentials/v2-c492cec7-2f2d-4d5f-b839-b57dcd8f8eee/request' \
-=======
-Note the `credential_exchange_id` and `state: offer-received`. Additionally,
-note that the holder and the issuer have different `credential_exchange_id`
-references for the same credential exchange interaction.
-
-The `Holder` can now requests the credential, using the `credential_exchange_id`
-from the above response, by calling
-`/v1/issuer/credentials/{credential_exchange_id}/request`:
-
-```bash
-curl -X 'POST' \
-  'http://cloudapi.127.0.0.1.nip.io/tenant/v1/issuer/credentials/v1-c492cec7-2f2d-4d5f-b839-b57dcd8f8eee/request' \
->>>>>>> b5137f4f
+  'http://cloudapi.127.0.0.1.nip.io/tenant/v1/issuer/credentials/v2-c492cec7-2f2d-4d5f-b839-b57dcd8f8eee/request' \
   -H 'accept: application/json' \
   -H 'x-api-key: tenant.<Holder token>' \
   -d ''
@@ -315,13 +264,8 @@
 }
 ```
 
-<<<<<<< HEAD
 The holder request has been sent, and an automated workflow will transition the credential to
 being stored in the holder's wallet.
-=======
-The holder request has been sent, and an automated workflow will transition the
-credential to being stored in the holder's wallet.
->>>>>>> b5137f4f
 
 We can listen on SSE and wait for `state` to be `done` on the `topic`: `credentials`
 
@@ -349,23 +293,13 @@
 }
 ```
 
-<<<<<<< HEAD
 Once the state is done, the credential will be in the `Holder`'s wallet. We can list the credential in
 the wallet by doing the following call as the `Holder`:
 
 ```bash
 curl -X 'GET' \
-  'http://localhost:8300/v1/wallet/credentials' \
-  -H 'accept: application/json' \
-=======
-Once the state is done the credential will be in the `Holder's` wallet. We can
-list the credential in the wallet by doing the following call as the `Holder`:
-
-```bash
-curl -X 'GET' \
   'http://cloudapi.127.0.0.1.nip.io/tenant/v1/wallet/credentials' \
-  -H 'accept: application/json'
->>>>>>> b5137f4f
+  -H 'accept: application/json' \
   -H 'x-api-key: tenant.<Holder token>'
 ```
 
@@ -390,14 +324,8 @@
 }
 ```
 
-<<<<<<< HEAD
 > Note: the credential has no reference to a `credential_exchange_id`. In the wallet context, the `referent`
 > is the credential id, and is different from the `credential_exchange_id` used during the credential exchange.
-=======
->Note: the credential has no reference to a `credential_exchange_id`. In the
-wallet context, the `referent` is the credential_exchange_id, and is different
-to the `credential_exchange_id` used during the credential exchange.
->>>>>>> b5137f4f
 
 Hooray! 🥳🎉 The holder now has a credential!
 
