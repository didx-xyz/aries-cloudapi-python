# 7: Verify Issued Credential

## Sending proof request

Once the connection is established, the Verifier can send a proof request.

> There are optional restrictions and additional fields that can be added to the proof request, which are beyond the
> scope of this simple example. For more information, please see our docs for
> [restrictions on proofs](./Restrictions%20on%20Proofs/1.%20Restrictions%20on%20Proofs.md).

```bash
curl -X 'POST' \
  'http://cloudapi.127.0.0.1.nip.io/tenant/v1/verifier/send-request' \
  -H 'accept: application/json' \
  -H 'Content-Type: application/json' \
  -d '{
<<<<<<< HEAD
=======
  "protocol_version": "v2",
>>>>>>> 075386eb
  "comment": "Demo",
  "type": "indy",
  "indy_proof_request": {
       "requested_attributes": { 
           "holder_surname": { "name": "Surname", "restrictions":[]},
           "holder_name": { "name": "Name", "restrictions": []},
           "holder_age": { "name": "Age", "restrictions": []}
        }, 
       "requested_predicates": {}   
  },
  "connection_id": "5ef9f4e0-9f98-4e43-aef7-de11da2ccd40"
}'
```

Response:

```json
{
  "connection_id": "5ef9f4e0-9f98-4e43-aef7-de11da2ccd40",
  "created_at": "2023-11-22T10:12:20.755226Z",
  "error_msg": null,
  "parent_thread_id": "ce5b5597-d3fa-437b-a857-0927694cc4b9",
  "presentation": null,
  "presentation_request": {
    "name": null,
    "non_revoked": null,
    "nonce": "1040329690360437135931695",
    "requested_attributes": {
      "holder_surname": {
        "name": "Surname",
        "names": null,
        "non_revoked": null,
        "restrictions": []
      },
      "holder_name": {
        "name": "Name",
        "names": null,
        "non_revoked": null,
        "restrictions": []
      },
      "holder_age": {
        "name": "Age",
        "names": null,
        "non_revoked": null,
        "restrictions": []
      }
    },
    "requested_predicates": {},
    "version": null
  },
  "proof_id": "v2-57c1bf16-1fc3-4506-b672-8b11580c4920",
<<<<<<< HEAD
=======
  "protocol_version": "v2",
>>>>>>> 075386eb
  "role": "verifier",
  "state": "request-sent",
  "thread_id": "ce5b5597-d3fa-437b-a857-0927694cc4b9",
  "updated_at": "2023-11-22T10:12:20.755226Z",
  "verified": null
}
```

> Note that the verifier will now have what's called a _presentation exchange record_ in state: request-sent. _Pending_
> presentation records can be viewed by calling `GET /v1/verifier/proofs`, and _completed_ presentation exchange records
> are deleted by default, but can be preserved by adding an optional `save_exchange_record=True` field to the request.

## Holder responds to proof request

The holder would have received a webhook event on topic `proofs`, indicating they have received a request. Example webhook:

```json
{
  "wallet_id": "4e0c70fb-f2ad-4f59-81f3-93d8df9b977a",
  "topic": "proofs",
  "origin": "multitenant",
  "payload": {
    "connection_id": "ab1cc0fe-d797-429c-be36-7830a79d52a1",
    "created_at": "2023-11-16T09:59:19.612647Z",
    "error_msg": null,
    "parent_thread_id": null,
    "presentation": null,
    "presentation_request": null,
    "proof_id": "v2-ba39fb0f-4dff-4bce-8db0-fdad3432cc7d",
<<<<<<< HEAD
=======
    "protocol_version": "v2",
>>>>>>> 075386eb
    "role": "prover",
    "state": "request-received",
    "thread_id": "aea706fd-5492-4ed7-ab1c-1bb9ff309926",
    "updated_at": "2023-11-16T09:59:19.612647Z",
    "verified": null
  }
}
```

The Holder will now see a presentation exchange record when they call `GET` on the `/v1/verifier/proofs` endpoint:

```bash
curl -X 'GET' \
  'http://cloudapi.127.0.0.1.nip.io/tenant/v1/verifier/proofs' \
  -H 'accept: application/json'
  -H 'x-api-key: tenant.<holder token>' \
```

Response:

```json
[
  {
    "connection_id": "ab1cc0fe-d797-429c-be36-7830a79d52a1",
    "created_at": "2023-11-16T09:59:19.612647Z",
    "error_msg": null,
    "parent_thread_id": "aea706fd-5492-4ed7-ab1c-1bb9ff309926",
    "presentation": null,
    "presentation_request": {
      "name": "Proof Request",
      "non_revoked": null,
      "nonce": "234234",
      "requested_attributes": {
        "holder_surname": {
          "name": "surname",
          "names": null,
          "non_revoked": null,
          "restrictions": []
        },
        "holder_name": {
          "name": "name",
          "names": null,
          "non_revoked": null,
          "restrictions": []
        },
        "holder_age": {
          "name": "age",
          "names": null,
          "non_revoked": null,
          "restrictions": []
        }
      },
      "requested_predicates": {},
      "version": "1.0"
    },
    "proof_id": "v2-ba39fb0f-4dff-4bce-8db0-fdad3432cc7d",
<<<<<<< HEAD
=======
    "protocol_version": "v2",
>>>>>>> 075386eb
    "role": "prover",
    "state": "request-received",
    "thread_id": "aea706fd-5492-4ed7-ab1c-1bb9ff309926",
    "updated_at": "2023-11-16T09:59:19.612647Z",
    "verified": null
  }
]
```

Note that their role indicates `prover`, and the state is `request-received`. Prover is the term used for a holder in a
proof exchange. Additionally, note that the prover and the verifier have different `proof_id` references for the same
proof interaction.

The Holder/Prover can now check which credentials match the fields that are requested in the proof request by using the
`proof_id` and making a call to `/v1/verifier/proofs/{proof_id}/credentials`.

> NOTE: If the call is successful, but returns an empty list `[]`, it means that the credentials of the `Holder` do not
> match the requested fields in the proof request.

```bash
curl -X 'GET' \
<<<<<<< HEAD
  'http://localhost:8300/v1/verifier/proofs/v2-93e29a31-5eab-4091-9d1d-f27220f445fd/credentials' \
=======
  'http://cloudapi.127.0.0.1.nip.io/tenant/v1/verifier/proofs/v2-93e29a31-5eab-4091-9d1d-f27220f445fd/credentials' \
>>>>>>> 075386eb
  -H 'accept: application/json'
```

Response:

> NOTE: This response is a list. Each object in this list corresponds to a credential, matching the requested attributes.
> In this case, the response has only one object, meaning all the requested attributes are found in one credential.

```json
[
  {
    "cred_info": {
      "attrs": {
        "Age": "25",
        "Surname": "Holder",
        "Name": "Alice"
      },
      "cred_def_id": "2hPti9M3aQqsRCy8N6jrDB:3:CL:10:Demo Person",
      "cred_rev_id": null,
      "referent": "10e6b03f-2b60-431a-9634-731594423120",
      "rev_reg_id": null,
      "schema_id": "QpSW24YVf61A3sAWxArfF6:2:Person:0.1.0"
    },
    "interval": null,
    "presentation_referents": ["holder_name", "holder_age", "holder_surname"]
  }
]
```

We can now use the `referent` (the referent is the holder's reference to their credential id) from the response above to
accept the proof request:

```bash
curl -X 'POST' \
  'http://cloudapi.127.0.0.1.nip.io/tenant/v1/verifier/accept-request' \
  -H 'accept: application/json' \
  -H 'Content-Type: application/json' \
  -d '{
  "proof_id": "v2-614a1035-c855-417d-8a8e-0c824bb6ab0f",
  "type": "indy",
  "indy_presentation_spec": {
    "requested_attributes": {
      "holder_surname": {
        "cred_id": "10e6b03f-2b60-431a-9634-731594423120",
        "revealed": true
      },
      "holder_name": {
        "cred_id": "10e6b03f-2b60-431a-9634-731594423120",
        "revealed": true
      },
      "holder_age": {
        "cred_id": "10e6b03f-2b60-431a-9634-731594423120",
        "revealed": true
      }
    },
    "requested_predicates": {},
    "self_attested_attributes": {},
  },
  "dif_presentation_spec": {}
}'
```

<details>
<summary>Click to see Response</summary>

```json
{
  "connection_id": "43264326-57a7-4ef4-aa65-906dd9c15961",
  "created_at": "2023-11-22T06:11:46.956062Z",
  "error_msg": null,
  "parent_thread_id": "13a9375e-c124-445d-9242-d77ee54cf47f",
  "presentation": {
    "identifiers": [
      {
        "cred_def_id": "2hPti9M3aQqsRCy8N6jrDB:3:CL:10:Demo Person",
        "rev_reg_id": null,
        "schema_id": "QpSW24YVf61A3sAWxArfF6:2:Person:0.1.0",
        "timestamp": null
      }
    ],
    "proof": {
      "aggregated_proof": {
        "c_hash": "3219322627487542487718476352817657516298296911958347169452423884069641575597",
        "c_list": [
          [2,221,130,248,96,145,3,19,86,111,75,202,101,190,166,101,222,83,181,133,88,134,...]
        ]
      },
      "proofs": [
        {
          "non_revoc_proof": null,
          "primary_proof": {
            "eq_proof": {
              "a_prime": "92597261364394573165798933206533873274818813554675314388834609214520451243506734698448...",
              "e": "13957611453314484376536548594867291175484947973045451726862617289480834912062823268784462725...",
              "m": {
                "master_secret": "113138788366524810935384910670667169176189186849867816774981002913273272990310..."
              },
              "m2": "9527966448141582634179217567781606687146704440935821032302777460114542256740868407661366941...",
              "revealed_attrs": {
                "holder_age": "25",
                "holder_name": "27034640024117331033063128044004318218486816931520886405535659934417438781507",
                "holder_surname": "108415864455171922802944099373800995974825385451497756533671241088029831060565"
              },
              "v": "13310269669535827858183383537992882823597862340798892194315939604086055386082234517559247559..."
            },
            "ge_proofs": []
          }
        }
      ]
    },
    "requested_proof": {
      "predicates": {},
      "revealed_attr_groups": null,
      "revealed_attrs": {
        "holder_surname": {
          "encoded": "108415864455171922802944099373800995974825385451497756533671241088029831060565",
          "raw": "Holder",
          "sub_proof_index": 0
        },
        "holder_name": {
          "encoded": "27034640024117331033063128044004318218486816931520886405535659934417438781507",
          "raw": "Alice",
          "sub_proof_index": 0
        },
        "holder_age": {
          "encoded": "25",
          "raw": "25",
          "sub_proof_index": 0
        }
      },
      "self_attested_attrs": {},
      "unrevealed_attrs": {}
    }
  },
  "presentation_request": {
    "name": "Proof Request",
    "non_revoked": null,
    "nonce": "234234",
    "requested_attributes": {
      "holder_surname": {
        "name": "surname",
        "names": null,
        "non_revoked": null,
        "restrictions": []
      },
      "holder_name": {
        "name": "name",
        "names": null,
        "non_revoked": null,
        "restrictions": []
      },
      "holder_age": {
        "name": "age",
        "names": null,
        "non_revoked": null,
        "restrictions": []
      }
    },
    "requested_predicates": {},
    "version": "1.0"
  },
  "proof_id": "v2-614a1035-c855-417d-8a8e-0c824bb6ab0f",
<<<<<<< HEAD
=======
  "protocol_version": "v2",
>>>>>>> 075386eb
  "role": "prover",
  "state": "presentation-sent",
  "thread_id": "13a9375e-c124-445d-9242-d77ee54cf47f",
  "updated_at": "2023-11-22T06:28:01.553809Z",
  "verified": null
}
```

</details>

If the proof request is valid, then the verification will complete automatically. Once again, we wait for the exchange
to be completed by listening to webhooks. Here is an example webhook event for the topic `proofs` in the `done` state.

```json
<<<<<<< HEAD
  {
    "wallet_id": "92893658-fe2d-4f2d-8268-a60a601945a9",
    "topic": "proofs",
    "origin": "multitenant",
    "payload": {
      "connection_id": "5ef9f4e0-9f98-4e43-aef7-de11da2ccd40",
      "created_at": "2023-11-22T06:11:46.897536Z",
      "error_msg": null,
      "parent_thread_id": null,
      "presentation": null,
      "presentation_request": null,
      "proof_id": "v2-e83d3d75-9eb1-4d54-a321-7d0d5c5d286e",
      "role": "verifier",
      "state": "done",
      "thread_id": "13a9375e-c124-445d-9242-d77ee54cf47f",
      "updated_at": "2023-11-22T06:28:01.704464Z",
      "verified": true
    }
=======
{
  "wallet_id": "92893658-fe2d-4f2d-8268-a60a601945a9",
  "topic": "proofs",
  "origin": "multitenant",
  "payload": {
    "connection_id": "5ef9f4e0-9f98-4e43-aef7-de11da2ccd40",
    "created_at": "2023-11-22T06:11:46.897536Z",
    "error_msg": null,
    "parent_thread_id": null,
    "presentation": null,
    "presentation_request": null,
    "proof_id": "v2-e83d3d75-9eb1-4d54-a321-7d0d5c5d286e",
    "protocol_version": "v2",
    "role": "verifier",
    "state": "done",
    "thread_id": "13a9375e-c124-445d-9242-d77ee54cf47f",
    "updated_at": "2023-11-22T06:28:01.704464Z",
    "verified": true
>>>>>>> 075386eb
  }
}
```

Verifier can get the proof with all its data by making the following call:

```bash
curl -X 'GET' \
  'http://cloudapi.127.0.0.1.nip.io/tenant/v1/verifier/proofs' \
  -H 'accept: application/json'
```

<details>
<summary> Click to see Response </summary>

```json
[
  {
    "connection_id": "5ef9f4e0-9f98-4e43-aef7-de11da2ccd40",
    "created_at": "2023-11-22T06:11:46.897536Z",
    "error_msg": null,
    "parent_thread_id": "13a9375e-c124-445d-9242-d77ee54cf47f",
    "presentation": {
      "identifiers": [
        {
          "cred_def_id": "2hPti9M3aQqsRCy8N6jrDB:3:CL:10:Demo Person",
          "rev_reg_id": null,
          "schema_id": "QpSW24YVf61A3sAWxArfF6:2:Person:0.1.0",
          "timestamp": null
        }
      ],
      "proof": {
        "aggregated_proof": {
          "c_hash": "3219322627487542487718476352817657516298296911958347169452423884069641575597",
          "c_list": [
            [2,221,130,248,96,145,3,19,86,111,75,202,101,190,166,101,222,83,181,133,88,134,152,205,154,157,...]
          ]
        },
        "proofs": [
          {
            "non_revoc_proof": null,
            "primary_proof": {
              "eq_proof": {
                "a_prime": "9259726136439457316579893320653387327481881355467531438883460921452045124350673469620...",
                "e": "1395761145331448437653654859486729117548494797304545172686261728948083491206282326878446272...",
                "m": {
                  "master_secret": "11313878836652481093538491067066716917618918684986781677498100291327327294712..."
                },
                "m2": "952796644814158263417921756778160668714670444093582103230277746011454225674086840766136694...",
                "revealed_attrs": {
                  "holder_age": "25",
                  "holder_name": "27034640024117331033063128044004318218486816931520886405535659934417438781507",
                  "holder_surname": "108415864455171922802944099373800995974825385451497756533671241088029831060565"
                },
                "v": "1331026966953582785818338353799288282359786234079889219431593960408605538608223451755924755..."
              },
              "ge_proofs": []
            }
          }
        ]
      },
      "requested_proof": {
        "predicates": {},
        "revealed_attr_groups": null,
        "revealed_attrs": {
          "holder_surname": {
            "encoded": "108415864455171922802944099373800995974825385451497756533671241088029831060565",
            "raw": "Holder",
            "sub_proof_index": 0
          },
          "holder_name": {
            "encoded": "27034640024117331033063128044004318218486816931520886405535659934417438781507",
            "raw": "Alice",
            "sub_proof_index": 0
          },
          "holder_age": {
            "encoded": "25",
            "raw": "25",
            "sub_proof_index": 0
          }
        },
        "self_attested_attrs": {},
        "unrevealed_attrs": {}
      }
    },
    "presentation_request": {
      "name": "Proof Request",
      "non_revoked": null,
      "nonce": "234234",
      "requested_attributes": {
        "holder_surname": {
          "name": "surname",
          "names": null,
          "non_revoked": null,
          "restrictions": []
        },
        "holder_name": {
          "name": "name",
          "names": null,
          "non_revoked": null,
          "restrictions": []
        },
        "holder_age": {
          "name": "age",
          "names": null,
          "non_revoked": null,
          "restrictions": []
        }
      },
      "requested_predicates": {},
      "version": "1.0"
    },
    "proof_id": "v2-e83d3d75-9eb1-4d54-a321-7d0d5c5d286e",
<<<<<<< HEAD
=======
    "protocol_version": "v2",
>>>>>>> 075386eb
    "role": "verifier",
    "state": "done",
    "thread_id": "13a9375e-c124-445d-9242-d77ee54cf47f",
    "updated_at": "2023-11-22T06:28:01.704464Z",
    "verified": true
  }
]
```

</details>

Hooray! 🥳🎉 Well done, you now know how to issue and verify credentials!

If you would like to learn about revoking credentials, please proceed to the next section:
[Revoking Credentials](8.%20Revoking%20Credentials.md).<|MERGE_RESOLUTION|>--- conflicted
+++ resolved
@@ -14,10 +14,6 @@
   -H 'accept: application/json' \
   -H 'Content-Type: application/json' \
   -d '{
-<<<<<<< HEAD
-=======
-  "protocol_version": "v2",
->>>>>>> 075386eb
   "comment": "Demo",
   "type": "indy",
   "indy_proof_request": {
@@ -69,10 +65,6 @@
     "version": null
   },
   "proof_id": "v2-57c1bf16-1fc3-4506-b672-8b11580c4920",
-<<<<<<< HEAD
-=======
-  "protocol_version": "v2",
->>>>>>> 075386eb
   "role": "verifier",
   "state": "request-sent",
   "thread_id": "ce5b5597-d3fa-437b-a857-0927694cc4b9",
@@ -102,10 +94,6 @@
     "presentation": null,
     "presentation_request": null,
     "proof_id": "v2-ba39fb0f-4dff-4bce-8db0-fdad3432cc7d",
-<<<<<<< HEAD
-=======
-    "protocol_version": "v2",
->>>>>>> 075386eb
     "role": "prover",
     "state": "request-received",
     "thread_id": "aea706fd-5492-4ed7-ab1c-1bb9ff309926",
@@ -162,10 +150,6 @@
       "version": "1.0"
     },
     "proof_id": "v2-ba39fb0f-4dff-4bce-8db0-fdad3432cc7d",
-<<<<<<< HEAD
-=======
-    "protocol_version": "v2",
->>>>>>> 075386eb
     "role": "prover",
     "state": "request-received",
     "thread_id": "aea706fd-5492-4ed7-ab1c-1bb9ff309926",
@@ -187,11 +171,7 @@
 
 ```bash
 curl -X 'GET' \
-<<<<<<< HEAD
-  'http://localhost:8300/v1/verifier/proofs/v2-93e29a31-5eab-4091-9d1d-f27220f445fd/credentials' \
-=======
   'http://cloudapi.127.0.0.1.nip.io/tenant/v1/verifier/proofs/v2-93e29a31-5eab-4091-9d1d-f27220f445fd/credentials' \
->>>>>>> 075386eb
   -H 'accept: application/json'
 ```
 
@@ -354,10 +334,6 @@
     "version": "1.0"
   },
   "proof_id": "v2-614a1035-c855-417d-8a8e-0c824bb6ab0f",
-<<<<<<< HEAD
-=======
-  "protocol_version": "v2",
->>>>>>> 075386eb
   "role": "prover",
   "state": "presentation-sent",
   "thread_id": "13a9375e-c124-445d-9242-d77ee54cf47f",
@@ -372,7 +348,6 @@
 to be completed by listening to webhooks. Here is an example webhook event for the topic `proofs` in the `done` state.
 
 ```json
-<<<<<<< HEAD
   {
     "wallet_id": "92893658-fe2d-4f2d-8268-a60a601945a9",
     "topic": "proofs",
@@ -391,28 +366,7 @@
       "updated_at": "2023-11-22T06:28:01.704464Z",
       "verified": true
     }
-=======
-{
-  "wallet_id": "92893658-fe2d-4f2d-8268-a60a601945a9",
-  "topic": "proofs",
-  "origin": "multitenant",
-  "payload": {
-    "connection_id": "5ef9f4e0-9f98-4e43-aef7-de11da2ccd40",
-    "created_at": "2023-11-22T06:11:46.897536Z",
-    "error_msg": null,
-    "parent_thread_id": null,
-    "presentation": null,
-    "presentation_request": null,
-    "proof_id": "v2-e83d3d75-9eb1-4d54-a321-7d0d5c5d286e",
-    "protocol_version": "v2",
-    "role": "verifier",
-    "state": "done",
-    "thread_id": "13a9375e-c124-445d-9242-d77ee54cf47f",
-    "updated_at": "2023-11-22T06:28:01.704464Z",
-    "verified": true
->>>>>>> 075386eb
   }
-}
 ```
 
 Verifier can get the proof with all its data by making the following call:
@@ -524,10 +478,6 @@
       "version": "1.0"
     },
     "proof_id": "v2-e83d3d75-9eb1-4d54-a321-7d0d5c5d286e",
-<<<<<<< HEAD
-=======
-    "protocol_version": "v2",
->>>>>>> 075386eb
     "role": "verifier",
     "state": "done",
     "thread_id": "13a9375e-c124-445d-9242-d77ee54cf47f",
