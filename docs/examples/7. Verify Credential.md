--- conflicted
+++ resolved
@@ -4,16 +4,9 @@
 
 Once the connection is established, the Verifier can send a proof request.
 
-<<<<<<< HEAD
 > There are optional restrictions and additional fields that can be added to the proof request, which are beyond the
 > scope of this simple example. For more information, please see the
 > [Aries RFC for proof presentations](https://github.com/hyperledger/aries-rfcs/tree/main/features/0037-present-proof).
-=======
->There are optional restrictions and additional fields that can be added to the
-proof request, which are beyond the scope of this simple example. For more
-information, please see the
-[Aries RFC for proof presentations](https://github.com/hyperledger/aries-rfcs/tree/main/features/0037-present-proof).
->>>>>>> b5137f4f
 
 ```bash
 curl -X 'POST' \
@@ -182,11 +175,7 @@
 
 ```bash
 curl -X 'GET' \
-<<<<<<< HEAD
-  'http://localhost:8300/v1/verifier/proofs/v2-93e29a31-5eab-4091-9d1d-f27220f445fd/credentials' \
-=======
-  'http://cloudapi.127.0.0.1.nip.io/tenant/v1/verifier/proofs/v1-93e29a31-5eab-4091-9d1d-f27220f445fd/credentials' \
->>>>>>> b5137f4f
+  'http://cloudapi.127.0.0.1.nip.io/tenant/v1/verifier/proofs/v2-93e29a31-5eab-4091-9d1d-f27220f445fd/credentials' \
   -H 'accept: application/json'
 ```
 
