--- conflicted
+++ resolved
@@ -53,11 +53,7 @@
         logger.debug("Endorsement request is not for governance agent.")
         return
 
-<<<<<<< HEAD
-    endorsement = Endorsement(**event["payload"])
-=======
     endorsement = Endorsement(**event.payload)
->>>>>>> 211f0b8c
 
     async with AcaPyClient(
         base_url=GOVERNANCE_AGENT_URL, api_key=GOVERNANCE_AGENT_API_KEY
@@ -65,22 +61,13 @@
         # Not interested in this endorsement request
         if not await should_accept_endorsement(client, endorsement):
             logger.debug(
-<<<<<<< HEAD
-                "Endorsement request with transaction id %s is not applicable for endorsement.",
-=======
                 "Endorsement request with transaction id `{}` is not applicable for endorsement.",
->>>>>>> 211f0b8c
                 endorsement.transaction_id,
             )
             return
 
-<<<<<<< HEAD
-        logger.debug(
-            "Endorsement request with transaction id %s is applicable for endorsement, accepting request.",
-=======
         logger.info(
             "Endorsement request with transaction id `{}` is applicable for endorsement, accepting request.",
->>>>>>> 211f0b8c
             endorsement.transaction_id,
         )
         await accept_endorsement(client, endorsement)
