<<<<<<< HEAD
<?xml version="1.0" encoding="utf-8"?><testsuites><testsuite name="pytest" errors="8" failures="0" skipped="0" tests="8" time="4.515" timestamp="2021-08-11T07:53:44.291223" hostname="localhost"><testcase classname="tests.test_issuer_v1" name="test_issue_credential" time="0.043"><error message="failed on setup with &quot;aiohttp.client_exceptions.ClientOSError: [Errno None] Can not write request body for http://localhost:4021/multitenancy/wallet&quot;">args = (), kwargs = {}, request = &lt;SubRequest 'async_client_bob_module_scope' for &lt;Function test_issue_credential&gt;&gt;
setup = &lt;function pytest_fixture_setup.&lt;locals&gt;.wrapper.&lt;locals&gt;.setup at 0x7f31bf2e4d30&gt;
finalizer = &lt;function pytest_fixture_setup.&lt;locals&gt;.wrapper.&lt;locals&gt;.finalizer at 0x7f31bf2e4dc0&gt;
=======
<?xml version="1.0" encoding="utf-8"?><testsuites><testsuite name="pytest" errors="2" failures="0" skipped="0" tests="7" time="17.475" timestamp="2021-08-10T19:06:34.714109" hostname="vineeth-G3-3579"><testcase classname="tests.test_connections" name="test_create_invite" time="2.900" /><testcase classname="tests.test_connections" name="test_accept_invite" time="2.878" /><testcase classname="tests.test_connections" name="test_get_connections" time="2.926" /><testcase classname="tests.test_connections" name="test_get_connection_by_id" time="2.938" /><testcase classname="tests.test_connections" name="test_delete_connection" time="3.851" /><testcase classname="tests.test_connections" name="test_bob_and_alice_connect" time="0.883"><error message="failed on setup with &quot;KeyError: 'did_object'&quot;">args = (), kwargs = {'async_client': &lt;httpx.AsyncClient object at 0x7f321c692880&gt;}, request = &lt;SubRequest 'async_client_bob' for &lt;Function test_bob_and_alice_connect&gt;&gt;
setup = &lt;function pytest_fixture_setup.&lt;locals&gt;.wrapper.&lt;locals&gt;.setup at 0x7f321c67bdc0&gt;
finalizer = &lt;function pytest_fixture_setup.&lt;locals&gt;.wrapper.&lt;locals&gt;.finalizer at 0x7f321bbf3310&gt;
>>>>>>> 7080052b

    def wrapper(*args, **kwargs):
        loop = fixture_stripper.get_and_strip_from(
            FixtureStripper.EVENT_LOOP, kwargs
        )
        request = fixture_stripper.get_and_strip_from(
            FixtureStripper.REQUEST, kwargs
        )

        gen_obj = generator(*args, **kwargs)

        async def setup():
            res = await gen_obj.__anext__()
            return res

        def finalizer():
            """Yield again, to finalize."""

            async def async_finalizer():
                try:
                    await gen_obj.__anext__()
                except StopAsyncIteration:
                    pass
                else:
                    msg = "Async generator fixture didn't stop."
                    msg += "Yield only once."
                    raise ValueError(msg)

            loop.run_until_complete(async_finalizer())

        request.addfinalizer(finalizer)
&gt;       return loop.run_until_complete(setup())

<<<<<<< HEAD
../.venv-fastapi/lib/python3.8/site-packages/pytest_asyncio/plugin.py:142:
_ _ _ _ _ _ _ _ _ _ _ _ _ _ _ _ _ _ _ _ _ _ _ _ _ _ _ _ _ _ _ _ _ _ _ _ _ _ _ _ _ _ _ _ _ _ _ _ _ _ _ _ _ _ _ _ _ _ _ _ _ _ _ _ _ _ _ _ _ _ _ _ _
/usr/lib/python3.8/asyncio/base_events.py:616: in run_until_complete
    return future.result()
../.venv-fastapi/lib/python3.8/site-packages/pytest_asyncio/plugin.py:123: in setup
    res = await gen_obj.__anext__()
app/tests/conftest.py:97: in async_client_bob_module_scope
=======
../../anaconda3/envs/yoma_aries_cloudapi/lib/python3.8/site-packages/pytest_asyncio/plugin.py:142:
_ _ _ _ _ _ _ _ _ _ _ _ _ _ _ _ _ _ _ _ _ _ _ _ _ _ _ _ _ _ _ _ _ _ _ _ _ _ _ _ _ _ _ _ _ _ _ _ _ _ _ _ _ _ _ _ _ _ _ _ _ _ _ _ _ _ _ _ _ _ _ _ _ _ _ _ _ _ _ _ _ _ _ _ _ _ _ _ _
../../anaconda3/envs/yoma_aries_cloudapi/lib/python3.8/asyncio/base_events.py:616: in run_until_complete
    return future.result()
../../anaconda3/envs/yoma_aries_cloudapi/lib/python3.8/site-packages/pytest_asyncio/plugin.py:123: in setup
    res = await gen_obj.__anext__()
app/tests/conftest.py:90: in async_client_bob
>>>>>>> 7080052b
    async with agent_client(async_client, "bob") as client:
app/tests/conftest.py:116: in agent_client
    agent = await async_next(create_wallet(async_client, name))
app/tests/test_dependencies.py:79: in async_next
    async for item in param:
<<<<<<< HEAD
app/tests/conftest.py:146: in create_wallet
    await async_client.post(
../.venv-fastapi/lib/python3.8/site-packages/httpx/_client.py:1746: in post
    return await self.request(
../.venv-fastapi/lib/python3.8/site-packages/httpx/_client.py:1425: in request
    response = await self.send(
../.venv-fastapi/lib/python3.8/site-packages/httpx/_client.py:1510: in send
    response = await self._send_handling_auth(
../.venv-fastapi/lib/python3.8/site-packages/httpx/_client.py:1545: in _send_handling_auth
    response = await self._send_handling_redirects(
../.venv-fastapi/lib/python3.8/site-packages/httpx/_client.py:1579: in _send_handling_redirects
    response = await self._send_single_request(request, timeout)
../.venv-fastapi/lib/python3.8/site-packages/httpx/_client.py:1620: in _send_single_request
    ) = await transport.handle_async_request(
../.venv-fastapi/lib/python3.8/site-packages/httpx/_transports/asgi.py:157: in handle_async_request
    await self.app(scope, receive, send)
../.venv-fastapi/lib/python3.8/site-packages/fastapi/applications.py:199: in __call__
    await super().__call__(scope, receive, send)
../.venv-fastapi/lib/python3.8/site-packages/starlette/applications.py:112: in __call__
    await self.middleware_stack(scope, receive, send)
../.venv-fastapi/lib/python3.8/site-packages/starlette/middleware/errors.py:181: in __call__
    raise exc from None
../.venv-fastapi/lib/python3.8/site-packages/starlette/middleware/errors.py:159: in __call__
    await self.app(scope, receive, _send)
../.venv-fastapi/lib/python3.8/site-packages/starlette/exceptions.py:82: in __call__
    raise exc from None
../.venv-fastapi/lib/python3.8/site-packages/starlette/exceptions.py:71: in __call__
    await self.app(scope, receive, sender)
../.venv-fastapi/lib/python3.8/site-packages/starlette/routing.py:580: in __call__
    await route.handle(scope, receive, send)
../.venv-fastapi/lib/python3.8/site-packages/starlette/routing.py:241: in handle
    await self.app(scope, receive, send)
../.venv-fastapi/lib/python3.8/site-packages/starlette/routing.py:52: in app
    response = await func(request)
../.venv-fastapi/lib/python3.8/site-packages/fastapi/routing.py:214: in app
    raw_response = await run_endpoint_function(
../.venv-fastapi/lib/python3.8/site-packages/fastapi/routing.py:149: in run_endpoint_function
    return await dependant.call(**values)
app/admin/governance/multitenant_wallet/wallet_admin.py:327: in create_subwallet
    wallet_response = await aries_controller.multitenant.create_subwallet(
../.venv-fastapi/lib/python3.8/site-packages/aries_cloudcontroller/controllers/multitenant.py:21: in create_subwallet
    return await self.admin_POST(f"{self.base_url}/wallet", json_data=request)
../.venv-fastapi/lib/python3.8/site-packages/aries_cloudcontroller/controllers/base.py:77: in admin_POST
    response = await self.admin_request(
../.venv-fastapi/lib/python3.8/site-packages/aries_cloudcontroller/controllers/base.py:40: in admin_request
    async with self.client_session.request(
../.venv-fastapi/lib/python3.8/site-packages/aiohttp/client.py:1117: in __aenter__
    self._resp = await self._coro
../.venv-fastapi/lib/python3.8/site-packages/aiohttp/client.py:544: in _request
    await resp.start(conn)
../.venv-fastapi/lib/python3.8/site-packages/aiohttp/client_reqrep.py:890: in start
    message, payload = await self._protocol.read()  # type: ignore
_ _ _ _ _ _ _ _ _ _ _ _ _ _ _ _ _ _ _ _ _ _ _ _ _ _ _ _ _ _ _ _ _ _ _ _ _ _ _ _ _ _ _ _ _ _ _ _ _ _ _ _ _ _ _ _ _ _ _ _ _ _ _ _ _ _ _ _ _ _ _ _ _

self = &lt;aiohttp.client_proto.ResponseHandler object at 0x7f31bf2e5880&gt;

    async def read(self) -&gt; _T:
        if not self._buffer and not self._eof:
            assert not self._waiter
            self._waiter = self._loop.create_future()
            try:
&gt;               await self._waiter
E               aiohttp.client_exceptions.ClientOSError: [Errno None] Can not write request body for http://localhost:4021/multitenancy/wallet

../.venv-fastapi/lib/python3.8/site-packages/aiohttp/streams.py:604: ClientOSError</error></testcase><testcase classname="tests.test_issuer_v1" name="test_offer_credential" time="0.001"><error message="failed on setup with &quot;aiohttp.client_exceptions.ClientOSError: [Errno None] Can not write request body for http://localhost:4021/multitenancy/wallet&quot;">args = (), kwargs = {}, request = &lt;SubRequest 'async_client_bob_module_scope' for &lt;Function test_issue_credential&gt;&gt;
setup = &lt;function pytest_fixture_setup.&lt;locals&gt;.wrapper.&lt;locals&gt;.setup at 0x7f31bf2e4d30&gt;
finalizer = &lt;function pytest_fixture_setup.&lt;locals&gt;.wrapper.&lt;locals&gt;.finalizer at 0x7f31bf2e4dc0&gt;

    def wrapper(*args, **kwargs):
        loop = fixture_stripper.get_and_strip_from(
            FixtureStripper.EVENT_LOOP, kwargs
        )
        request = fixture_stripper.get_and_strip_from(
            FixtureStripper.REQUEST, kwargs
        )

        gen_obj = generator(*args, **kwargs)

        async def setup():
            res = await gen_obj.__anext__()
            return res

        def finalizer():
            """Yield again, to finalize."""

            async def async_finalizer():
                try:
                    await gen_obj.__anext__()
                except StopAsyncIteration:
                    pass
                else:
                    msg = "Async generator fixture didn't stop."
                    msg += "Yield only once."
                    raise ValueError(msg)

            loop.run_until_complete(async_finalizer())

        request.addfinalizer(finalizer)
&gt;       return loop.run_until_complete(setup())

../.venv-fastapi/lib/python3.8/site-packages/pytest_asyncio/plugin.py:142:
_ _ _ _ _ _ _ _ _ _ _ _ _ _ _ _ _ _ _ _ _ _ _ _ _ _ _ _ _ _ _ _ _ _ _ _ _ _ _ _ _ _ _ _ _ _ _ _ _ _ _ _ _ _ _ _ _ _ _ _ _ _ _ _ _ _ _ _ _ _ _ _ _
/usr/lib/python3.8/asyncio/base_events.py:616: in run_until_complete
    return future.result()
../.venv-fastapi/lib/python3.8/site-packages/pytest_asyncio/plugin.py:123: in setup
    res = await gen_obj.__anext__()
app/tests/conftest.py:97: in async_client_bob_module_scope
    async with agent_client(async_client, "bob") as client:
app/tests/conftest.py:116: in agent_client
    agent = await async_next(create_wallet(async_client, name))
app/tests/test_dependencies.py:79: in async_next
    async for item in param:
app/tests/conftest.py:146: in create_wallet
    await async_client.post(
../.venv-fastapi/lib/python3.8/site-packages/httpx/_client.py:1746: in post
    return await self.request(
../.venv-fastapi/lib/python3.8/site-packages/httpx/_client.py:1425: in request
    response = await self.send(
../.venv-fastapi/lib/python3.8/site-packages/httpx/_client.py:1510: in send
    response = await self._send_handling_auth(
../.venv-fastapi/lib/python3.8/site-packages/httpx/_client.py:1545: in _send_handling_auth
    response = await self._send_handling_redirects(
../.venv-fastapi/lib/python3.8/site-packages/httpx/_client.py:1579: in _send_handling_redirects
    response = await self._send_single_request(request, timeout)
../.venv-fastapi/lib/python3.8/site-packages/httpx/_client.py:1620: in _send_single_request
    ) = await transport.handle_async_request(
../.venv-fastapi/lib/python3.8/site-packages/httpx/_transports/asgi.py:157: in handle_async_request
    await self.app(scope, receive, send)
../.venv-fastapi/lib/python3.8/site-packages/fastapi/applications.py:199: in __call__
    await super().__call__(scope, receive, send)
../.venv-fastapi/lib/python3.8/site-packages/starlette/applications.py:112: in __call__
    await self.middleware_stack(scope, receive, send)
../.venv-fastapi/lib/python3.8/site-packages/starlette/middleware/errors.py:181: in __call__
    raise exc from None
../.venv-fastapi/lib/python3.8/site-packages/starlette/middleware/errors.py:159: in __call__
    await self.app(scope, receive, _send)
../.venv-fastapi/lib/python3.8/site-packages/starlette/exceptions.py:82: in __call__
    raise exc from None
../.venv-fastapi/lib/python3.8/site-packages/starlette/exceptions.py:71: in __call__
    await self.app(scope, receive, sender)
../.venv-fastapi/lib/python3.8/site-packages/starlette/routing.py:580: in __call__
    await route.handle(scope, receive, send)
../.venv-fastapi/lib/python3.8/site-packages/starlette/routing.py:241: in handle
    await self.app(scope, receive, send)
../.venv-fastapi/lib/python3.8/site-packages/starlette/routing.py:52: in app
    response = await func(request)
../.venv-fastapi/lib/python3.8/site-packages/fastapi/routing.py:214: in app
    raw_response = await run_endpoint_function(
../.venv-fastapi/lib/python3.8/site-packages/fastapi/routing.py:149: in run_endpoint_function
    return await dependant.call(**values)
app/admin/governance/multitenant_wallet/wallet_admin.py:327: in create_subwallet
    wallet_response = await aries_controller.multitenant.create_subwallet(
../.venv-fastapi/lib/python3.8/site-packages/aries_cloudcontroller/controllers/multitenant.py:21: in create_subwallet
    return await self.admin_POST(f"{self.base_url}/wallet", json_data=request)
../.venv-fastapi/lib/python3.8/site-packages/aries_cloudcontroller/controllers/base.py:77: in admin_POST
    response = await self.admin_request(
../.venv-fastapi/lib/python3.8/site-packages/aries_cloudcontroller/controllers/base.py:40: in admin_request
    async with self.client_session.request(
../.venv-fastapi/lib/python3.8/site-packages/aiohttp/client.py:1117: in __aenter__
    self._resp = await self._coro
../.venv-fastapi/lib/python3.8/site-packages/aiohttp/client.py:544: in _request
    await resp.start(conn)
../.venv-fastapi/lib/python3.8/site-packages/aiohttp/client_reqrep.py:890: in start
    message, payload = await self._protocol.read()  # type: ignore
_ _ _ _ _ _ _ _ _ _ _ _ _ _ _ _ _ _ _ _ _ _ _ _ _ _ _ _ _ _ _ _ _ _ _ _ _ _ _ _ _ _ _ _ _ _ _ _ _ _ _ _ _ _ _ _ _ _ _ _ _ _ _ _ _ _ _ _ _ _ _ _ _

self = &lt;aiohttp.client_proto.ResponseHandler object at 0x7f31bf2e5880&gt;

    async def read(self) -&gt; _T:
        if not self._buffer and not self._eof:
            assert not self._waiter
            self._waiter = self._loop.create_future()
            try:
&gt;               await self._waiter
E               aiohttp.client_exceptions.ClientOSError: [Errno None] Can not write request body for http://localhost:4021/multitenancy/wallet

../.venv-fastapi/lib/python3.8/site-packages/aiohttp/streams.py:604: ClientOSError</error></testcase><testcase classname="tests.test_issuer_v1" name="test_get_x_record" time="0.001"><error message="failed on setup with &quot;aiohttp.client_exceptions.ClientOSError: [Errno None] Can not write request body for http://localhost:4021/multitenancy/wallet&quot;">args = (), kwargs = {}, request = &lt;SubRequest 'async_client_bob_module_scope' for &lt;Function test_issue_credential&gt;&gt;
setup = &lt;function pytest_fixture_setup.&lt;locals&gt;.wrapper.&lt;locals&gt;.setup at 0x7f31bf2e4d30&gt;
finalizer = &lt;function pytest_fixture_setup.&lt;locals&gt;.wrapper.&lt;locals&gt;.finalizer at 0x7f31bf2e4dc0&gt;

    def wrapper(*args, **kwargs):
        loop = fixture_stripper.get_and_strip_from(
            FixtureStripper.EVENT_LOOP, kwargs
        )
        request = fixture_stripper.get_and_strip_from(
            FixtureStripper.REQUEST, kwargs
        )

        gen_obj = generator(*args, **kwargs)

        async def setup():
            res = await gen_obj.__anext__()
            return res

        def finalizer():
            """Yield again, to finalize."""

            async def async_finalizer():
                try:
                    await gen_obj.__anext__()
                except StopAsyncIteration:
                    pass
                else:
                    msg = "Async generator fixture didn't stop."
                    msg += "Yield only once."
                    raise ValueError(msg)

            loop.run_until_complete(async_finalizer())

        request.addfinalizer(finalizer)
&gt;       return loop.run_until_complete(setup())

../.venv-fastapi/lib/python3.8/site-packages/pytest_asyncio/plugin.py:142:
_ _ _ _ _ _ _ _ _ _ _ _ _ _ _ _ _ _ _ _ _ _ _ _ _ _ _ _ _ _ _ _ _ _ _ _ _ _ _ _ _ _ _ _ _ _ _ _ _ _ _ _ _ _ _ _ _ _ _ _ _ _ _ _ _ _ _ _ _ _ _ _ _
/usr/lib/python3.8/asyncio/base_events.py:616: in run_until_complete
    return future.result()
../.venv-fastapi/lib/python3.8/site-packages/pytest_asyncio/plugin.py:123: in setup
    res = await gen_obj.__anext__()
app/tests/conftest.py:97: in async_client_bob_module_scope
    async with agent_client(async_client, "bob") as client:
app/tests/conftest.py:116: in agent_client
    agent = await async_next(create_wallet(async_client, name))
app/tests/test_dependencies.py:79: in async_next
    async for item in param:
app/tests/conftest.py:146: in create_wallet
    await async_client.post(
../.venv-fastapi/lib/python3.8/site-packages/httpx/_client.py:1746: in post
    return await self.request(
../.venv-fastapi/lib/python3.8/site-packages/httpx/_client.py:1425: in request
    response = await self.send(
../.venv-fastapi/lib/python3.8/site-packages/httpx/_client.py:1510: in send
    response = await self._send_handling_auth(
../.venv-fastapi/lib/python3.8/site-packages/httpx/_client.py:1545: in _send_handling_auth
    response = await self._send_handling_redirects(
../.venv-fastapi/lib/python3.8/site-packages/httpx/_client.py:1579: in _send_handling_redirects
    response = await self._send_single_request(request, timeout)
../.venv-fastapi/lib/python3.8/site-packages/httpx/_client.py:1620: in _send_single_request
    ) = await transport.handle_async_request(
../.venv-fastapi/lib/python3.8/site-packages/httpx/_transports/asgi.py:157: in handle_async_request
    await self.app(scope, receive, send)
../.venv-fastapi/lib/python3.8/site-packages/fastapi/applications.py:199: in __call__
    await super().__call__(scope, receive, send)
../.venv-fastapi/lib/python3.8/site-packages/starlette/applications.py:112: in __call__
    await self.middleware_stack(scope, receive, send)
../.venv-fastapi/lib/python3.8/site-packages/starlette/middleware/errors.py:181: in __call__
    raise exc from None
../.venv-fastapi/lib/python3.8/site-packages/starlette/middleware/errors.py:159: in __call__
    await self.app(scope, receive, _send)
../.venv-fastapi/lib/python3.8/site-packages/starlette/exceptions.py:82: in __call__
    raise exc from None
../.venv-fastapi/lib/python3.8/site-packages/starlette/exceptions.py:71: in __call__
    await self.app(scope, receive, sender)
../.venv-fastapi/lib/python3.8/site-packages/starlette/routing.py:580: in __call__
    await route.handle(scope, receive, send)
../.venv-fastapi/lib/python3.8/site-packages/starlette/routing.py:241: in handle
    await self.app(scope, receive, send)
../.venv-fastapi/lib/python3.8/site-packages/starlette/routing.py:52: in app
    response = await func(request)
../.venv-fastapi/lib/python3.8/site-packages/fastapi/routing.py:214: in app
    raw_response = await run_endpoint_function(
../.venv-fastapi/lib/python3.8/site-packages/fastapi/routing.py:149: in run_endpoint_function
    return await dependant.call(**values)
app/admin/governance/multitenant_wallet/wallet_admin.py:327: in create_subwallet
    wallet_response = await aries_controller.multitenant.create_subwallet(
../.venv-fastapi/lib/python3.8/site-packages/aries_cloudcontroller/controllers/multitenant.py:21: in create_subwallet
    return await self.admin_POST(f"{self.base_url}/wallet", json_data=request)
../.venv-fastapi/lib/python3.8/site-packages/aries_cloudcontroller/controllers/base.py:77: in admin_POST
    response = await self.admin_request(
../.venv-fastapi/lib/python3.8/site-packages/aries_cloudcontroller/controllers/base.py:40: in admin_request
    async with self.client_session.request(
../.venv-fastapi/lib/python3.8/site-packages/aiohttp/client.py:1117: in __aenter__
    self._resp = await self._coro
../.venv-fastapi/lib/python3.8/site-packages/aiohttp/client.py:544: in _request
    await resp.start(conn)
../.venv-fastapi/lib/python3.8/site-packages/aiohttp/client_reqrep.py:890: in start
    message, payload = await self._protocol.read()  # type: ignore
_ _ _ _ _ _ _ _ _ _ _ _ _ _ _ _ _ _ _ _ _ _ _ _ _ _ _ _ _ _ _ _ _ _ _ _ _ _ _ _ _ _ _ _ _ _ _ _ _ _ _ _ _ _ _ _ _ _ _ _ _ _ _ _ _ _ _ _ _ _ _ _ _

self = &lt;aiohttp.client_proto.ResponseHandler object at 0x7f31bf2e5880&gt;

    async def read(self) -&gt; _T:
        if not self._buffer and not self._eof:
            assert not self._waiter
            self._waiter = self._loop.create_future()
            try:
&gt;               await self._waiter
E               aiohttp.client_exceptions.ClientOSError: [Errno None] Can not write request body for http://localhost:4021/multitenancy/wallet

../.venv-fastapi/lib/python3.8/site-packages/aiohttp/streams.py:604: ClientOSError</error></testcase><testcase classname="tests.test_issuer_v1" name="test_get_records" time="0.007"><error message="failed on setup with &quot;aiohttp.client_exceptions.ClientOSError: [Errno 32] Broken pipe&quot;">args = (), kwargs = {}, request = &lt;SubRequest 'async_client_alice_module_scope' for &lt;Function test_get_records&gt;&gt;
setup = &lt;function pytest_fixture_setup.&lt;locals&gt;.wrapper.&lt;locals&gt;.setup at 0x7f31be4a71f0&gt;
finalizer = &lt;function pytest_fixture_setup.&lt;locals&gt;.wrapper.&lt;locals&gt;.finalizer at 0x7f31be4a78b0&gt;

    def wrapper(*args, **kwargs):
        loop = fixture_stripper.get_and_strip_from(
            FixtureStripper.EVENT_LOOP, kwargs
        )
        request = fixture_stripper.get_and_strip_from(
            FixtureStripper.REQUEST, kwargs
        )

        gen_obj = generator(*args, **kwargs)

        async def setup():
            res = await gen_obj.__anext__()
            return res

        def finalizer():
            """Yield again, to finalize."""

            async def async_finalizer():
                try:
                    await gen_obj.__anext__()
                except StopAsyncIteration:
                    pass
                else:
                    msg = "Async generator fixture didn't stop."
                    msg += "Yield only once."
                    raise ValueError(msg)

            loop.run_until_complete(async_finalizer())

        request.addfinalizer(finalizer)
&gt;       return loop.run_until_complete(setup())

../.venv-fastapi/lib/python3.8/site-packages/pytest_asyncio/plugin.py:142:
_ _ _ _ _ _ _ _ _ _ _ _ _ _ _ _ _ _ _ _ _ _ _ _ _ _ _ _ _ _ _ _ _ _ _ _ _ _ _ _ _ _ _ _ _ _ _ _ _ _ _ _ _ _ _ _ _ _ _ _ _ _ _ _ _ _ _ _ _ _ _ _ _
/usr/lib/python3.8/asyncio/base_events.py:616: in run_until_complete
    return future.result()
../.venv-fastapi/lib/python3.8/site-packages/pytest_asyncio/plugin.py:123: in setup
    res = await gen_obj.__anext__()
app/tests/conftest.py:110: in async_client_alice_module_scope
    async with agent_client(async_client, "alice") as client:
app/tests/conftest.py:116: in agent_client
    agent = await async_next(create_wallet(async_client, name))
app/tests/test_dependencies.py:79: in async_next
    async for item in param:
app/tests/conftest.py:146: in create_wallet
    await async_client.post(
../.venv-fastapi/lib/python3.8/site-packages/httpx/_client.py:1746: in post
    return await self.request(
../.venv-fastapi/lib/python3.8/site-packages/httpx/_client.py:1425: in request
    response = await self.send(
../.venv-fastapi/lib/python3.8/site-packages/httpx/_client.py:1510: in send
    response = await self._send_handling_auth(
../.venv-fastapi/lib/python3.8/site-packages/httpx/_client.py:1545: in _send_handling_auth
    response = await self._send_handling_redirects(
../.venv-fastapi/lib/python3.8/site-packages/httpx/_client.py:1579: in _send_handling_redirects
    response = await self._send_single_request(request, timeout)
../.venv-fastapi/lib/python3.8/site-packages/httpx/_client.py:1620: in _send_single_request
    ) = await transport.handle_async_request(
../.venv-fastapi/lib/python3.8/site-packages/httpx/_transports/asgi.py:157: in handle_async_request
    await self.app(scope, receive, send)
../.venv-fastapi/lib/python3.8/site-packages/fastapi/applications.py:199: in __call__
    await super().__call__(scope, receive, send)
../.venv-fastapi/lib/python3.8/site-packages/starlette/applications.py:112: in __call__
    await self.middleware_stack(scope, receive, send)
../.venv-fastapi/lib/python3.8/site-packages/starlette/middleware/errors.py:181: in __call__
    raise exc from None
../.venv-fastapi/lib/python3.8/site-packages/starlette/middleware/errors.py:159: in __call__
    await self.app(scope, receive, _send)
../.venv-fastapi/lib/python3.8/site-packages/starlette/exceptions.py:82: in __call__
    raise exc from None
../.venv-fastapi/lib/python3.8/site-packages/starlette/exceptions.py:71: in __call__
    await self.app(scope, receive, sender)
../.venv-fastapi/lib/python3.8/site-packages/starlette/routing.py:580: in __call__
    await route.handle(scope, receive, send)
../.venv-fastapi/lib/python3.8/site-packages/starlette/routing.py:241: in handle
    await self.app(scope, receive, send)
../.venv-fastapi/lib/python3.8/site-packages/starlette/routing.py:52: in app
    response = await func(request)
../.venv-fastapi/lib/python3.8/site-packages/fastapi/routing.py:214: in app
    raw_response = await run_endpoint_function(
../.venv-fastapi/lib/python3.8/site-packages/fastapi/routing.py:149: in run_endpoint_function
    return await dependant.call(**values)
app/admin/governance/multitenant_wallet/wallet_admin.py:327: in create_subwallet
    wallet_response = await aries_controller.multitenant.create_subwallet(
../.venv-fastapi/lib/python3.8/site-packages/aries_cloudcontroller/controllers/multitenant.py:21: in create_subwallet
    return await self.admin_POST(f"{self.base_url}/wallet", json_data=request)
../.venv-fastapi/lib/python3.8/site-packages/aries_cloudcontroller/controllers/base.py:77: in admin_POST
    response = await self.admin_request(
../.venv-fastapi/lib/python3.8/site-packages/aries_cloudcontroller/controllers/base.py:40: in admin_request
    async with self.client_session.request(
../.venv-fastapi/lib/python3.8/site-packages/aiohttp/client.py:1117: in __aenter__
    self._resp = await self._coro
../.venv-fastapi/lib/python3.8/site-packages/aiohttp/client.py:544: in _request
    await resp.start(conn)
../.venv-fastapi/lib/python3.8/site-packages/aiohttp/client_reqrep.py:890: in start
    message, payload = await self._protocol.read()  # type: ignore
_ _ _ _ _ _ _ _ _ _ _ _ _ _ _ _ _ _ _ _ _ _ _ _ _ _ _ _ _ _ _ _ _ _ _ _ _ _ _ _ _ _ _ _ _ _ _ _ _ _ _ _ _ _ _ _ _ _ _ _ _ _ _ _ _ _ _ _ _ _ _ _ _

self = &lt;aiohttp.client_proto.ResponseHandler object at 0x7f31be9a2940&gt;

    async def read(self) -&gt; _T:
        if not self._buffer and not self._eof:
            assert not self._waiter
            self._waiter = self._loop.create_future()
            try:
&gt;               await self._waiter
E               aiohttp.client_exceptions.ClientOSError: [Errno 32] Broken pipe

../.venv-fastapi/lib/python3.8/site-packages/aiohttp/streams.py:604: ClientOSError</error></testcase><testcase classname="tests.test_issuer_v1" name="test_send_credential_request" time="0.001"><error message="failed on setup with &quot;aiohttp.client_exceptions.ClientOSError: [Errno None] Can not write request body for http://localhost:4021/multitenancy/wallet&quot;">args = (), kwargs = {}, request = &lt;SubRequest 'async_client_bob_module_scope' for &lt;Function test_issue_credential&gt;&gt;
setup = &lt;function pytest_fixture_setup.&lt;locals&gt;.wrapper.&lt;locals&gt;.setup at 0x7f31bf2e4d30&gt;
finalizer = &lt;function pytest_fixture_setup.&lt;locals&gt;.wrapper.&lt;locals&gt;.finalizer at 0x7f31bf2e4dc0&gt;
=======
_ _ _ _ _ _ _ _ _ _ _ _ _ _ _ _ _ _ _ _ _ _ _ _ _ _ _ _ _ _ _ _ _ _ _ _ _ _ _ _ _ _ _ _ _ _ _ _ _ _ _ _ _ _ _ _ _ _ _ _ _ _ _ _ _ _ _ _ _ _ _ _ _ _ _ _ _ _ _ _ _ _ _ _ _ _ _ _ _

async_client = &lt;httpx.AsyncClient object at 0x7f321c692880&gt;, key = 'bob'

    async def create_wallet(async_client, key):
        def create_wallet_payload(key):
            return {
                "image_url": "https://aries.ca/images/sample.png",
                "label": f"{key}{get_random_string(3)}",
                "wallet_key": "MySecretKey1234",
                "wallet_name": f"{key}{get_random_string(3)}",
            }

        wallet_payload = create_wallet_payload(key)

        wallet = (
            await async_client.post(
                "/admin/wallet-multitenant" + "/create-wallet",
                headers=DEFAULT_HEADERS,
                data=json.dumps(wallet_payload),
            )
        ).json()

        local_did = (
            await async_client.get(
                "/wallet/create-local-did",
                headers={**DEFAULT_HEADERS, "authorization": f"Bearer {wallet['token']}"},
            )
        ).json()
        public_did = (
            await async_client.get(
                "/wallet/create-pub-did",
                headers={**DEFAULT_HEADERS, "authorization": f"Bearer {wallet['token']}"},
            )
        ).json()

        yield AgentEntity(
            headers={**DEFAULT_HEADERS, "authorization": f'Bearer {wallet["token"]}'},
            wallet_id=wallet["wallet_id"],
            did=local_did["result"]["did"],
&gt;           pub_did=public_did["did_object"]["did"],
            verkey=local_did["result"]["verkey"],
            token=wallet["token"],
        )
E       KeyError: 'did_object'

app/tests/conftest.py:170: KeyError</error></testcase><testcase classname="tests.test_connections" name="test_bob_has_agent" time="0.928"><error message="failed on setup with &quot;KeyError: 'did_object'&quot;">args = (), kwargs = {'async_client': &lt;httpx.AsyncClient object at 0x7f321bb432e0&gt;}, request = &lt;SubRequest 'async_client_bob' for &lt;Function test_bob_has_agent&gt;&gt;
setup = &lt;function pytest_fixture_setup.&lt;locals&gt;.wrapper.&lt;locals&gt;.setup at 0x7f321bb509d0&gt;
finalizer = &lt;function pytest_fixture_setup.&lt;locals&gt;.wrapper.&lt;locals&gt;.finalizer at 0x7f321bb50b80&gt;
>>>>>>> 7080052b

    def wrapper(*args, **kwargs):
        loop = fixture_stripper.get_and_strip_from(
            FixtureStripper.EVENT_LOOP, kwargs
        )
        request = fixture_stripper.get_and_strip_from(
            FixtureStripper.REQUEST, kwargs
        )

        gen_obj = generator(*args, **kwargs)

        async def setup():
            res = await gen_obj.__anext__()
            return res

        def finalizer():
            """Yield again, to finalize."""

            async def async_finalizer():
                try:
                    await gen_obj.__anext__()
                except StopAsyncIteration:
                    pass
                else:
                    msg = "Async generator fixture didn't stop."
                    msg += "Yield only once."
                    raise ValueError(msg)

            loop.run_until_complete(async_finalizer())

        request.addfinalizer(finalizer)
&gt;       return loop.run_until_complete(setup())

<<<<<<< HEAD
../.venv-fastapi/lib/python3.8/site-packages/pytest_asyncio/plugin.py:142:
_ _ _ _ _ _ _ _ _ _ _ _ _ _ _ _ _ _ _ _ _ _ _ _ _ _ _ _ _ _ _ _ _ _ _ _ _ _ _ _ _ _ _ _ _ _ _ _ _ _ _ _ _ _ _ _ _ _ _ _ _ _ _ _ _ _ _ _ _ _ _ _ _
/usr/lib/python3.8/asyncio/base_events.py:616: in run_until_complete
    return future.result()
../.venv-fastapi/lib/python3.8/site-packages/pytest_asyncio/plugin.py:123: in setup
    res = await gen_obj.__anext__()
app/tests/conftest.py:97: in async_client_bob_module_scope
=======
../../anaconda3/envs/yoma_aries_cloudapi/lib/python3.8/site-packages/pytest_asyncio/plugin.py:142:
_ _ _ _ _ _ _ _ _ _ _ _ _ _ _ _ _ _ _ _ _ _ _ _ _ _ _ _ _ _ _ _ _ _ _ _ _ _ _ _ _ _ _ _ _ _ _ _ _ _ _ _ _ _ _ _ _ _ _ _ _ _ _ _ _ _ _ _ _ _ _ _ _ _ _ _ _ _ _ _ _ _ _ _ _ _ _ _ _
../../anaconda3/envs/yoma_aries_cloudapi/lib/python3.8/asyncio/base_events.py:616: in run_until_complete
    return future.result()
../../anaconda3/envs/yoma_aries_cloudapi/lib/python3.8/site-packages/pytest_asyncio/plugin.py:123: in setup
    res = await gen_obj.__anext__()
app/tests/conftest.py:90: in async_client_bob
>>>>>>> 7080052b
    async with agent_client(async_client, "bob") as client:
app/tests/conftest.py:116: in agent_client
    agent = await async_next(create_wallet(async_client, name))
app/tests/test_dependencies.py:79: in async_next
    async for item in param:
<<<<<<< HEAD
app/tests/conftest.py:146: in create_wallet
    await async_client.post(
../.venv-fastapi/lib/python3.8/site-packages/httpx/_client.py:1746: in post
    return await self.request(
../.venv-fastapi/lib/python3.8/site-packages/httpx/_client.py:1425: in request
    response = await self.send(
../.venv-fastapi/lib/python3.8/site-packages/httpx/_client.py:1510: in send
    response = await self._send_handling_auth(
../.venv-fastapi/lib/python3.8/site-packages/httpx/_client.py:1545: in _send_handling_auth
    response = await self._send_handling_redirects(
../.venv-fastapi/lib/python3.8/site-packages/httpx/_client.py:1579: in _send_handling_redirects
    response = await self._send_single_request(request, timeout)
../.venv-fastapi/lib/python3.8/site-packages/httpx/_client.py:1620: in _send_single_request
    ) = await transport.handle_async_request(
../.venv-fastapi/lib/python3.8/site-packages/httpx/_transports/asgi.py:157: in handle_async_request
    await self.app(scope, receive, send)
../.venv-fastapi/lib/python3.8/site-packages/fastapi/applications.py:199: in __call__
    await super().__call__(scope, receive, send)
../.venv-fastapi/lib/python3.8/site-packages/starlette/applications.py:112: in __call__
    await self.middleware_stack(scope, receive, send)
../.venv-fastapi/lib/python3.8/site-packages/starlette/middleware/errors.py:181: in __call__
    raise exc from None
../.venv-fastapi/lib/python3.8/site-packages/starlette/middleware/errors.py:159: in __call__
    await self.app(scope, receive, _send)
../.venv-fastapi/lib/python3.8/site-packages/starlette/exceptions.py:82: in __call__
    raise exc from None
../.venv-fastapi/lib/python3.8/site-packages/starlette/exceptions.py:71: in __call__
    await self.app(scope, receive, sender)
../.venv-fastapi/lib/python3.8/site-packages/starlette/routing.py:580: in __call__
    await route.handle(scope, receive, send)
../.venv-fastapi/lib/python3.8/site-packages/starlette/routing.py:241: in handle
    await self.app(scope, receive, send)
../.venv-fastapi/lib/python3.8/site-packages/starlette/routing.py:52: in app
    response = await func(request)
../.venv-fastapi/lib/python3.8/site-packages/fastapi/routing.py:214: in app
    raw_response = await run_endpoint_function(
../.venv-fastapi/lib/python3.8/site-packages/fastapi/routing.py:149: in run_endpoint_function
    return await dependant.call(**values)
app/admin/governance/multitenant_wallet/wallet_admin.py:327: in create_subwallet
    wallet_response = await aries_controller.multitenant.create_subwallet(
../.venv-fastapi/lib/python3.8/site-packages/aries_cloudcontroller/controllers/multitenant.py:21: in create_subwallet
    return await self.admin_POST(f"{self.base_url}/wallet", json_data=request)
../.venv-fastapi/lib/python3.8/site-packages/aries_cloudcontroller/controllers/base.py:77: in admin_POST
    response = await self.admin_request(
../.venv-fastapi/lib/python3.8/site-packages/aries_cloudcontroller/controllers/base.py:40: in admin_request
    async with self.client_session.request(
../.venv-fastapi/lib/python3.8/site-packages/aiohttp/client.py:1117: in __aenter__
    self._resp = await self._coro
../.venv-fastapi/lib/python3.8/site-packages/aiohttp/client.py:544: in _request
    await resp.start(conn)
../.venv-fastapi/lib/python3.8/site-packages/aiohttp/client_reqrep.py:890: in start
    message, payload = await self._protocol.read()  # type: ignore
_ _ _ _ _ _ _ _ _ _ _ _ _ _ _ _ _ _ _ _ _ _ _ _ _ _ _ _ _ _ _ _ _ _ _ _ _ _ _ _ _ _ _ _ _ _ _ _ _ _ _ _ _ _ _ _ _ _ _ _ _ _ _ _ _ _ _ _ _ _ _ _ _

self = &lt;aiohttp.client_proto.ResponseHandler object at 0x7f31bf2e5880&gt;

    async def read(self) -&gt; _T:
        if not self._buffer and not self._eof:
            assert not self._waiter
            self._waiter = self._loop.create_future()
            try:
&gt;               await self._waiter
E               aiohttp.client_exceptions.ClientOSError: [Errno None] Can not write request body for http://localhost:4021/multitenancy/wallet

../.venv-fastapi/lib/python3.8/site-packages/aiohttp/streams.py:604: ClientOSError</error></testcase><testcase classname="tests.test_issuer_v1" name="test_store_credential" time="0.001"><error message="failed on setup with &quot;aiohttp.client_exceptions.ClientOSError: [Errno None] Can not write request body for http://localhost:4021/multitenancy/wallet&quot;">args = (), kwargs = {}, request = &lt;SubRequest 'async_client_bob_module_scope' for &lt;Function test_issue_credential&gt;&gt;
setup = &lt;function pytest_fixture_setup.&lt;locals&gt;.wrapper.&lt;locals&gt;.setup at 0x7f31bf2e4d30&gt;
finalizer = &lt;function pytest_fixture_setup.&lt;locals&gt;.wrapper.&lt;locals&gt;.finalizer at 0x7f31bf2e4dc0&gt;

    def wrapper(*args, **kwargs):
        loop = fixture_stripper.get_and_strip_from(
            FixtureStripper.EVENT_LOOP, kwargs
        )
        request = fixture_stripper.get_and_strip_from(
            FixtureStripper.REQUEST, kwargs
        )

        gen_obj = generator(*args, **kwargs)

        async def setup():
            res = await gen_obj.__anext__()
            return res

        def finalizer():
            """Yield again, to finalize."""

            async def async_finalizer():
                try:
                    await gen_obj.__anext__()
                except StopAsyncIteration:
                    pass
                else:
                    msg = "Async generator fixture didn't stop."
                    msg += "Yield only once."
                    raise ValueError(msg)

            loop.run_until_complete(async_finalizer())

        request.addfinalizer(finalizer)
&gt;       return loop.run_until_complete(setup())

../.venv-fastapi/lib/python3.8/site-packages/pytest_asyncio/plugin.py:142:
_ _ _ _ _ _ _ _ _ _ _ _ _ _ _ _ _ _ _ _ _ _ _ _ _ _ _ _ _ _ _ _ _ _ _ _ _ _ _ _ _ _ _ _ _ _ _ _ _ _ _ _ _ _ _ _ _ _ _ _ _ _ _ _ _ _ _ _ _ _ _ _ _
/usr/lib/python3.8/asyncio/base_events.py:616: in run_until_complete
    return future.result()
../.venv-fastapi/lib/python3.8/site-packages/pytest_asyncio/plugin.py:123: in setup
    res = await gen_obj.__anext__()
app/tests/conftest.py:97: in async_client_bob_module_scope
    async with agent_client(async_client, "bob") as client:
app/tests/conftest.py:116: in agent_client
    agent = await async_next(create_wallet(async_client, name))
app/tests/test_dependencies.py:79: in async_next
    async for item in param:
app/tests/conftest.py:146: in create_wallet
    await async_client.post(
../.venv-fastapi/lib/python3.8/site-packages/httpx/_client.py:1746: in post
    return await self.request(
../.venv-fastapi/lib/python3.8/site-packages/httpx/_client.py:1425: in request
    response = await self.send(
../.venv-fastapi/lib/python3.8/site-packages/httpx/_client.py:1510: in send
    response = await self._send_handling_auth(
../.venv-fastapi/lib/python3.8/site-packages/httpx/_client.py:1545: in _send_handling_auth
    response = await self._send_handling_redirects(
../.venv-fastapi/lib/python3.8/site-packages/httpx/_client.py:1579: in _send_handling_redirects
    response = await self._send_single_request(request, timeout)
../.venv-fastapi/lib/python3.8/site-packages/httpx/_client.py:1620: in _send_single_request
    ) = await transport.handle_async_request(
../.venv-fastapi/lib/python3.8/site-packages/httpx/_transports/asgi.py:157: in handle_async_request
    await self.app(scope, receive, send)
../.venv-fastapi/lib/python3.8/site-packages/fastapi/applications.py:199: in __call__
    await super().__call__(scope, receive, send)
../.venv-fastapi/lib/python3.8/site-packages/starlette/applications.py:112: in __call__
    await self.middleware_stack(scope, receive, send)
../.venv-fastapi/lib/python3.8/site-packages/starlette/middleware/errors.py:181: in __call__
    raise exc from None
../.venv-fastapi/lib/python3.8/site-packages/starlette/middleware/errors.py:159: in __call__
    await self.app(scope, receive, _send)
../.venv-fastapi/lib/python3.8/site-packages/starlette/exceptions.py:82: in __call__
    raise exc from None
../.venv-fastapi/lib/python3.8/site-packages/starlette/exceptions.py:71: in __call__
    await self.app(scope, receive, sender)
../.venv-fastapi/lib/python3.8/site-packages/starlette/routing.py:580: in __call__
    await route.handle(scope, receive, send)
../.venv-fastapi/lib/python3.8/site-packages/starlette/routing.py:241: in handle
    await self.app(scope, receive, send)
../.venv-fastapi/lib/python3.8/site-packages/starlette/routing.py:52: in app
    response = await func(request)
../.venv-fastapi/lib/python3.8/site-packages/fastapi/routing.py:214: in app
    raw_response = await run_endpoint_function(
../.venv-fastapi/lib/python3.8/site-packages/fastapi/routing.py:149: in run_endpoint_function
    return await dependant.call(**values)
app/admin/governance/multitenant_wallet/wallet_admin.py:327: in create_subwallet
    wallet_response = await aries_controller.multitenant.create_subwallet(
../.venv-fastapi/lib/python3.8/site-packages/aries_cloudcontroller/controllers/multitenant.py:21: in create_subwallet
    return await self.admin_POST(f"{self.base_url}/wallet", json_data=request)
../.venv-fastapi/lib/python3.8/site-packages/aries_cloudcontroller/controllers/base.py:77: in admin_POST
    response = await self.admin_request(
../.venv-fastapi/lib/python3.8/site-packages/aries_cloudcontroller/controllers/base.py:40: in admin_request
    async with self.client_session.request(
../.venv-fastapi/lib/python3.8/site-packages/aiohttp/client.py:1117: in __aenter__
    self._resp = await self._coro
../.venv-fastapi/lib/python3.8/site-packages/aiohttp/client.py:544: in _request
    await resp.start(conn)
../.venv-fastapi/lib/python3.8/site-packages/aiohttp/client_reqrep.py:890: in start
    message, payload = await self._protocol.read()  # type: ignore
_ _ _ _ _ _ _ _ _ _ _ _ _ _ _ _ _ _ _ _ _ _ _ _ _ _ _ _ _ _ _ _ _ _ _ _ _ _ _ _ _ _ _ _ _ _ _ _ _ _ _ _ _ _ _ _ _ _ _ _ _ _ _ _ _ _ _ _ _ _ _ _ _

self = &lt;aiohttp.client_proto.ResponseHandler object at 0x7f31bf2e5880&gt;

    async def read(self) -&gt; _T:
        if not self._buffer and not self._eof:
            assert not self._waiter
            self._waiter = self._loop.create_future()
            try:
&gt;               await self._waiter
E               aiohttp.client_exceptions.ClientOSError: [Errno None] Can not write request body for http://localhost:4021/multitenancy/wallet

../.venv-fastapi/lib/python3.8/site-packages/aiohttp/streams.py:604: ClientOSError</error></testcase><testcase classname="tests.test_issuer_v1" name="test_send_proposal" time="0.001"><error message="failed on setup with &quot;aiohttp.client_exceptions.ClientOSError: [Errno 32] Broken pipe&quot;">args = (), kwargs = {}, request = &lt;SubRequest 'async_client_alice_module_scope' for &lt;Function test_get_records&gt;&gt;
setup = &lt;function pytest_fixture_setup.&lt;locals&gt;.wrapper.&lt;locals&gt;.setup at 0x7f31be4a71f0&gt;
finalizer = &lt;function pytest_fixture_setup.&lt;locals&gt;.wrapper.&lt;locals&gt;.finalizer at 0x7f31be4a78b0&gt;

    def wrapper(*args, **kwargs):
        loop = fixture_stripper.get_and_strip_from(
            FixtureStripper.EVENT_LOOP, kwargs
        )
        request = fixture_stripper.get_and_strip_from(
            FixtureStripper.REQUEST, kwargs
        )

        gen_obj = generator(*args, **kwargs)

        async def setup():
            res = await gen_obj.__anext__()
            return res

        def finalizer():
            """Yield again, to finalize."""

            async def async_finalizer():
                try:
                    await gen_obj.__anext__()
                except StopAsyncIteration:
                    pass
                else:
                    msg = "Async generator fixture didn't stop."
                    msg += "Yield only once."
                    raise ValueError(msg)

            loop.run_until_complete(async_finalizer())

        request.addfinalizer(finalizer)
&gt;       return loop.run_until_complete(setup())

../.venv-fastapi/lib/python3.8/site-packages/pytest_asyncio/plugin.py:142:
_ _ _ _ _ _ _ _ _ _ _ _ _ _ _ _ _ _ _ _ _ _ _ _ _ _ _ _ _ _ _ _ _ _ _ _ _ _ _ _ _ _ _ _ _ _ _ _ _ _ _ _ _ _ _ _ _ _ _ _ _ _ _ _ _ _ _ _ _ _ _ _ _
/usr/lib/python3.8/asyncio/base_events.py:616: in run_until_complete
    return future.result()
../.venv-fastapi/lib/python3.8/site-packages/pytest_asyncio/plugin.py:123: in setup
    res = await gen_obj.__anext__()
app/tests/conftest.py:110: in async_client_alice_module_scope
    async with agent_client(async_client, "alice") as client:
app/tests/conftest.py:116: in agent_client
    agent = await async_next(create_wallet(async_client, name))
app/tests/test_dependencies.py:79: in async_next
    async for item in param:
app/tests/conftest.py:146: in create_wallet
    await async_client.post(
../.venv-fastapi/lib/python3.8/site-packages/httpx/_client.py:1746: in post
    return await self.request(
../.venv-fastapi/lib/python3.8/site-packages/httpx/_client.py:1425: in request
    response = await self.send(
../.venv-fastapi/lib/python3.8/site-packages/httpx/_client.py:1510: in send
    response = await self._send_handling_auth(
../.venv-fastapi/lib/python3.8/site-packages/httpx/_client.py:1545: in _send_handling_auth
    response = await self._send_handling_redirects(
../.venv-fastapi/lib/python3.8/site-packages/httpx/_client.py:1579: in _send_handling_redirects
    response = await self._send_single_request(request, timeout)
../.venv-fastapi/lib/python3.8/site-packages/httpx/_client.py:1620: in _send_single_request
    ) = await transport.handle_async_request(
../.venv-fastapi/lib/python3.8/site-packages/httpx/_transports/asgi.py:157: in handle_async_request
    await self.app(scope, receive, send)
../.venv-fastapi/lib/python3.8/site-packages/fastapi/applications.py:199: in __call__
    await super().__call__(scope, receive, send)
../.venv-fastapi/lib/python3.8/site-packages/starlette/applications.py:112: in __call__
    await self.middleware_stack(scope, receive, send)
../.venv-fastapi/lib/python3.8/site-packages/starlette/middleware/errors.py:181: in __call__
    raise exc from None
../.venv-fastapi/lib/python3.8/site-packages/starlette/middleware/errors.py:159: in __call__
    await self.app(scope, receive, _send)
../.venv-fastapi/lib/python3.8/site-packages/starlette/exceptions.py:82: in __call__
    raise exc from None
../.venv-fastapi/lib/python3.8/site-packages/starlette/exceptions.py:71: in __call__
    await self.app(scope, receive, sender)
../.venv-fastapi/lib/python3.8/site-packages/starlette/routing.py:580: in __call__
    await route.handle(scope, receive, send)
../.venv-fastapi/lib/python3.8/site-packages/starlette/routing.py:241: in handle
    await self.app(scope, receive, send)
../.venv-fastapi/lib/python3.8/site-packages/starlette/routing.py:52: in app
    response = await func(request)
../.venv-fastapi/lib/python3.8/site-packages/fastapi/routing.py:214: in app
    raw_response = await run_endpoint_function(
../.venv-fastapi/lib/python3.8/site-packages/fastapi/routing.py:149: in run_endpoint_function
    return await dependant.call(**values)
app/admin/governance/multitenant_wallet/wallet_admin.py:327: in create_subwallet
    wallet_response = await aries_controller.multitenant.create_subwallet(
../.venv-fastapi/lib/python3.8/site-packages/aries_cloudcontroller/controllers/multitenant.py:21: in create_subwallet
    return await self.admin_POST(f"{self.base_url}/wallet", json_data=request)
../.venv-fastapi/lib/python3.8/site-packages/aries_cloudcontroller/controllers/base.py:77: in admin_POST
    response = await self.admin_request(
../.venv-fastapi/lib/python3.8/site-packages/aries_cloudcontroller/controllers/base.py:40: in admin_request
    async with self.client_session.request(
../.venv-fastapi/lib/python3.8/site-packages/aiohttp/client.py:1117: in __aenter__
    self._resp = await self._coro
../.venv-fastapi/lib/python3.8/site-packages/aiohttp/client.py:544: in _request
    await resp.start(conn)
../.venv-fastapi/lib/python3.8/site-packages/aiohttp/client_reqrep.py:890: in start
    message, payload = await self._protocol.read()  # type: ignore
_ _ _ _ _ _ _ _ _ _ _ _ _ _ _ _ _ _ _ _ _ _ _ _ _ _ _ _ _ _ _ _ _ _ _ _ _ _ _ _ _ _ _ _ _ _ _ _ _ _ _ _ _ _ _ _ _ _ _ _ _ _ _ _ _ _ _ _ _ _ _ _ _

self = &lt;aiohttp.client_proto.ResponseHandler object at 0x7f31be9a2940&gt;

    async def read(self) -&gt; _T:
        if not self._buffer and not self._eof:
            assert not self._waiter
            self._waiter = self._loop.create_future()
            try:
&gt;               await self._waiter
E               aiohttp.client_exceptions.ClientOSError: [Errno 32] Broken pipe

../.venv-fastapi/lib/python3.8/site-packages/aiohttp/streams.py:604: ClientOSError</error></testcase><testcase classname="tests.test_issuer_v1" name="test_send_problem_report" time="0.002"><error message="failed on setup with &quot;aiohttp.client_exceptions.ClientOSError: [Errno None] Can not write request body for http://localhost:4021/multitenancy/wallet&quot;">args = (), kwargs = {}, request = &lt;SubRequest 'async_client_bob_module_scope' for &lt;Function test_issue_credential&gt;&gt;
setup = &lt;function pytest_fixture_setup.&lt;locals&gt;.wrapper.&lt;locals&gt;.setup at 0x7f31bf2e4d30&gt;
finalizer = &lt;function pytest_fixture_setup.&lt;locals&gt;.wrapper.&lt;locals&gt;.finalizer at 0x7f31bf2e4dc0&gt;

    def wrapper(*args, **kwargs):
        loop = fixture_stripper.get_and_strip_from(
            FixtureStripper.EVENT_LOOP, kwargs
        )
        request = fixture_stripper.get_and_strip_from(
            FixtureStripper.REQUEST, kwargs
        )

        gen_obj = generator(*args, **kwargs)

        async def setup():
            res = await gen_obj.__anext__()
            return res

        def finalizer():
            """Yield again, to finalize."""

            async def async_finalizer():
                try:
                    await gen_obj.__anext__()
                except StopAsyncIteration:
                    pass
                else:
                    msg = "Async generator fixture didn't stop."
                    msg += "Yield only once."
                    raise ValueError(msg)

            loop.run_until_complete(async_finalizer())

        request.addfinalizer(finalizer)
&gt;       return loop.run_until_complete(setup())

../.venv-fastapi/lib/python3.8/site-packages/pytest_asyncio/plugin.py:142:
_ _ _ _ _ _ _ _ _ _ _ _ _ _ _ _ _ _ _ _ _ _ _ _ _ _ _ _ _ _ _ _ _ _ _ _ _ _ _ _ _ _ _ _ _ _ _ _ _ _ _ _ _ _ _ _ _ _ _ _ _ _ _ _ _ _ _ _ _ _ _ _ _
/usr/lib/python3.8/asyncio/base_events.py:616: in run_until_complete
    return future.result()
../.venv-fastapi/lib/python3.8/site-packages/pytest_asyncio/plugin.py:123: in setup
    res = await gen_obj.__anext__()
app/tests/conftest.py:97: in async_client_bob_module_scope
    async with agent_client(async_client, "bob") as client:
app/tests/conftest.py:116: in agent_client
    agent = await async_next(create_wallet(async_client, name))
app/tests/test_dependencies.py:79: in async_next
    async for item in param:
app/tests/conftest.py:146: in create_wallet
    await async_client.post(
../.venv-fastapi/lib/python3.8/site-packages/httpx/_client.py:1746: in post
    return await self.request(
../.venv-fastapi/lib/python3.8/site-packages/httpx/_client.py:1425: in request
    response = await self.send(
../.venv-fastapi/lib/python3.8/site-packages/httpx/_client.py:1510: in send
    response = await self._send_handling_auth(
../.venv-fastapi/lib/python3.8/site-packages/httpx/_client.py:1545: in _send_handling_auth
    response = await self._send_handling_redirects(
../.venv-fastapi/lib/python3.8/site-packages/httpx/_client.py:1579: in _send_handling_redirects
    response = await self._send_single_request(request, timeout)
../.venv-fastapi/lib/python3.8/site-packages/httpx/_client.py:1620: in _send_single_request
    ) = await transport.handle_async_request(
../.venv-fastapi/lib/python3.8/site-packages/httpx/_transports/asgi.py:157: in handle_async_request
    await self.app(scope, receive, send)
../.venv-fastapi/lib/python3.8/site-packages/fastapi/applications.py:199: in __call__
    await super().__call__(scope, receive, send)
../.venv-fastapi/lib/python3.8/site-packages/starlette/applications.py:112: in __call__
    await self.middleware_stack(scope, receive, send)
../.venv-fastapi/lib/python3.8/site-packages/starlette/middleware/errors.py:181: in __call__
    raise exc from None
../.venv-fastapi/lib/python3.8/site-packages/starlette/middleware/errors.py:159: in __call__
    await self.app(scope, receive, _send)
../.venv-fastapi/lib/python3.8/site-packages/starlette/exceptions.py:82: in __call__
    raise exc from None
../.venv-fastapi/lib/python3.8/site-packages/starlette/exceptions.py:71: in __call__
    await self.app(scope, receive, sender)
../.venv-fastapi/lib/python3.8/site-packages/starlette/routing.py:580: in __call__
    await route.handle(scope, receive, send)
../.venv-fastapi/lib/python3.8/site-packages/starlette/routing.py:241: in handle
    await self.app(scope, receive, send)
../.venv-fastapi/lib/python3.8/site-packages/starlette/routing.py:52: in app
    response = await func(request)
../.venv-fastapi/lib/python3.8/site-packages/fastapi/routing.py:214: in app
    raw_response = await run_endpoint_function(
../.venv-fastapi/lib/python3.8/site-packages/fastapi/routing.py:149: in run_endpoint_function
    return await dependant.call(**values)
app/admin/governance/multitenant_wallet/wallet_admin.py:327: in create_subwallet
    wallet_response = await aries_controller.multitenant.create_subwallet(
../.venv-fastapi/lib/python3.8/site-packages/aries_cloudcontroller/controllers/multitenant.py:21: in create_subwallet
    return await self.admin_POST(f"{self.base_url}/wallet", json_data=request)
../.venv-fastapi/lib/python3.8/site-packages/aries_cloudcontroller/controllers/base.py:77: in admin_POST
    response = await self.admin_request(
../.venv-fastapi/lib/python3.8/site-packages/aries_cloudcontroller/controllers/base.py:40: in admin_request
    async with self.client_session.request(
../.venv-fastapi/lib/python3.8/site-packages/aiohttp/client.py:1117: in __aenter__
    self._resp = await self._coro
../.venv-fastapi/lib/python3.8/site-packages/aiohttp/client.py:544: in _request
    await resp.start(conn)
../.venv-fastapi/lib/python3.8/site-packages/aiohttp/client_reqrep.py:890: in start
    message, payload = await self._protocol.read()  # type: ignore
_ _ _ _ _ _ _ _ _ _ _ _ _ _ _ _ _ _ _ _ _ _ _ _ _ _ _ _ _ _ _ _ _ _ _ _ _ _ _ _ _ _ _ _ _ _ _ _ _ _ _ _ _ _ _ _ _ _ _ _ _ _ _ _ _ _ _ _ _ _ _ _ _

self = &lt;aiohttp.client_proto.ResponseHandler object at 0x7f31bf2e5880&gt;

    async def read(self) -&gt; _T:
        if not self._buffer and not self._eof:
            assert not self._waiter
            self._waiter = self._loop.create_future()
            try:
&gt;               await self._waiter
E               aiohttp.client_exceptions.ClientOSError: [Errno None] Can not write request body for http://localhost:4021/multitenancy/wallet

../.venv-fastapi/lib/python3.8/site-packages/aiohttp/streams.py:604: ClientOSError</error></testcase></testsuite></testsuites>
=======
_ _ _ _ _ _ _ _ _ _ _ _ _ _ _ _ _ _ _ _ _ _ _ _ _ _ _ _ _ _ _ _ _ _ _ _ _ _ _ _ _ _ _ _ _ _ _ _ _ _ _ _ _ _ _ _ _ _ _ _ _ _ _ _ _ _ _ _ _ _ _ _ _ _ _ _ _ _ _ _ _ _ _ _ _ _ _ _ _

async_client = &lt;httpx.AsyncClient object at 0x7f321bb432e0&gt;, key = 'bob'

    async def create_wallet(async_client, key):
        def create_wallet_payload(key):
            return {
                "image_url": "https://aries.ca/images/sample.png",
                "label": f"{key}{get_random_string(3)}",
                "wallet_key": "MySecretKey1234",
                "wallet_name": f"{key}{get_random_string(3)}",
            }

        wallet_payload = create_wallet_payload(key)

        wallet = (
            await async_client.post(
                "/admin/wallet-multitenant" + "/create-wallet",
                headers=DEFAULT_HEADERS,
                data=json.dumps(wallet_payload),
            )
        ).json()

        local_did = (
            await async_client.get(
                "/wallet/create-local-did",
                headers={**DEFAULT_HEADERS, "authorization": f"Bearer {wallet['token']}"},
            )
        ).json()
        public_did = (
            await async_client.get(
                "/wallet/create-pub-did",
                headers={**DEFAULT_HEADERS, "authorization": f"Bearer {wallet['token']}"},
            )
        ).json()

        yield AgentEntity(
            headers={**DEFAULT_HEADERS, "authorization": f'Bearer {wallet["token"]}'},
            wallet_id=wallet["wallet_id"],
            did=local_did["result"]["did"],
&gt;           pub_did=public_did["did_object"]["did"],
            verkey=local_did["result"]["verkey"],
            token=wallet["token"],
        )
E       KeyError: 'did_object'

app/tests/conftest.py:170: KeyError</error></testcase></testsuite></testsuites>
>>>>>>> 7080052b
<|MERGE_RESOLUTION|>--- conflicted
+++ resolved
@@ -1,12 +1,6 @@
-<<<<<<< HEAD
-<?xml version="1.0" encoding="utf-8"?><testsuites><testsuite name="pytest" errors="8" failures="0" skipped="0" tests="8" time="4.515" timestamp="2021-08-11T07:53:44.291223" hostname="localhost"><testcase classname="tests.test_issuer_v1" name="test_issue_credential" time="0.043"><error message="failed on setup with &quot;aiohttp.client_exceptions.ClientOSError: [Errno None] Can not write request body for http://localhost:4021/multitenancy/wallet&quot;">args = (), kwargs = {}, request = &lt;SubRequest 'async_client_bob_module_scope' for &lt;Function test_issue_credential&gt;&gt;
-setup = &lt;function pytest_fixture_setup.&lt;locals&gt;.wrapper.&lt;locals&gt;.setup at 0x7f31bf2e4d30&gt;
-finalizer = &lt;function pytest_fixture_setup.&lt;locals&gt;.wrapper.&lt;locals&gt;.finalizer at 0x7f31bf2e4dc0&gt;
-=======
 <?xml version="1.0" encoding="utf-8"?><testsuites><testsuite name="pytest" errors="2" failures="0" skipped="0" tests="7" time="17.475" timestamp="2021-08-10T19:06:34.714109" hostname="vineeth-G3-3579"><testcase classname="tests.test_connections" name="test_create_invite" time="2.900" /><testcase classname="tests.test_connections" name="test_accept_invite" time="2.878" /><testcase classname="tests.test_connections" name="test_get_connections" time="2.926" /><testcase classname="tests.test_connections" name="test_get_connection_by_id" time="2.938" /><testcase classname="tests.test_connections" name="test_delete_connection" time="3.851" /><testcase classname="tests.test_connections" name="test_bob_and_alice_connect" time="0.883"><error message="failed on setup with &quot;KeyError: 'did_object'&quot;">args = (), kwargs = {'async_client': &lt;httpx.AsyncClient object at 0x7f321c692880&gt;}, request = &lt;SubRequest 'async_client_bob' for &lt;Function test_bob_and_alice_connect&gt;&gt;
 setup = &lt;function pytest_fixture_setup.&lt;locals&gt;.wrapper.&lt;locals&gt;.setup at 0x7f321c67bdc0&gt;
 finalizer = &lt;function pytest_fixture_setup.&lt;locals&gt;.wrapper.&lt;locals&gt;.finalizer at 0x7f321bbf3310&gt;
->>>>>>> 7080052b
 
     def wrapper(*args, **kwargs):
         loop = fixture_stripper.get_and_strip_from(
@@ -40,15 +34,6 @@
         request.addfinalizer(finalizer)
 &gt;       return loop.run_until_complete(setup())
 
-<<<<<<< HEAD
-../.venv-fastapi/lib/python3.8/site-packages/pytest_asyncio/plugin.py:142:
-_ _ _ _ _ _ _ _ _ _ _ _ _ _ _ _ _ _ _ _ _ _ _ _ _ _ _ _ _ _ _ _ _ _ _ _ _ _ _ _ _ _ _ _ _ _ _ _ _ _ _ _ _ _ _ _ _ _ _ _ _ _ _ _ _ _ _ _ _ _ _ _ _
-/usr/lib/python3.8/asyncio/base_events.py:616: in run_until_complete
-    return future.result()
-../.venv-fastapi/lib/python3.8/site-packages/pytest_asyncio/plugin.py:123: in setup
-    res = await gen_obj.__anext__()
-app/tests/conftest.py:97: in async_client_bob_module_scope
-=======
 ../../anaconda3/envs/yoma_aries_cloudapi/lib/python3.8/site-packages/pytest_asyncio/plugin.py:142:
 _ _ _ _ _ _ _ _ _ _ _ _ _ _ _ _ _ _ _ _ _ _ _ _ _ _ _ _ _ _ _ _ _ _ _ _ _ _ _ _ _ _ _ _ _ _ _ _ _ _ _ _ _ _ _ _ _ _ _ _ _ _ _ _ _ _ _ _ _ _ _ _ _ _ _ _ _ _ _ _ _ _ _ _ _ _ _ _ _
 ../../anaconda3/envs/yoma_aries_cloudapi/lib/python3.8/asyncio/base_events.py:616: in run_until_complete
@@ -56,417 +41,11 @@
 ../../anaconda3/envs/yoma_aries_cloudapi/lib/python3.8/site-packages/pytest_asyncio/plugin.py:123: in setup
     res = await gen_obj.__anext__()
 app/tests/conftest.py:90: in async_client_bob
->>>>>>> 7080052b
     async with agent_client(async_client, "bob") as client:
 app/tests/conftest.py:116: in agent_client
     agent = await async_next(create_wallet(async_client, name))
 app/tests/test_dependencies.py:79: in async_next
     async for item in param:
-<<<<<<< HEAD
-app/tests/conftest.py:146: in create_wallet
-    await async_client.post(
-../.venv-fastapi/lib/python3.8/site-packages/httpx/_client.py:1746: in post
-    return await self.request(
-../.venv-fastapi/lib/python3.8/site-packages/httpx/_client.py:1425: in request
-    response = await self.send(
-../.venv-fastapi/lib/python3.8/site-packages/httpx/_client.py:1510: in send
-    response = await self._send_handling_auth(
-../.venv-fastapi/lib/python3.8/site-packages/httpx/_client.py:1545: in _send_handling_auth
-    response = await self._send_handling_redirects(
-../.venv-fastapi/lib/python3.8/site-packages/httpx/_client.py:1579: in _send_handling_redirects
-    response = await self._send_single_request(request, timeout)
-../.venv-fastapi/lib/python3.8/site-packages/httpx/_client.py:1620: in _send_single_request
-    ) = await transport.handle_async_request(
-../.venv-fastapi/lib/python3.8/site-packages/httpx/_transports/asgi.py:157: in handle_async_request
-    await self.app(scope, receive, send)
-../.venv-fastapi/lib/python3.8/site-packages/fastapi/applications.py:199: in __call__
-    await super().__call__(scope, receive, send)
-../.venv-fastapi/lib/python3.8/site-packages/starlette/applications.py:112: in __call__
-    await self.middleware_stack(scope, receive, send)
-../.venv-fastapi/lib/python3.8/site-packages/starlette/middleware/errors.py:181: in __call__
-    raise exc from None
-../.venv-fastapi/lib/python3.8/site-packages/starlette/middleware/errors.py:159: in __call__
-    await self.app(scope, receive, _send)
-../.venv-fastapi/lib/python3.8/site-packages/starlette/exceptions.py:82: in __call__
-    raise exc from None
-../.venv-fastapi/lib/python3.8/site-packages/starlette/exceptions.py:71: in __call__
-    await self.app(scope, receive, sender)
-../.venv-fastapi/lib/python3.8/site-packages/starlette/routing.py:580: in __call__
-    await route.handle(scope, receive, send)
-../.venv-fastapi/lib/python3.8/site-packages/starlette/routing.py:241: in handle
-    await self.app(scope, receive, send)
-../.venv-fastapi/lib/python3.8/site-packages/starlette/routing.py:52: in app
-    response = await func(request)
-../.venv-fastapi/lib/python3.8/site-packages/fastapi/routing.py:214: in app
-    raw_response = await run_endpoint_function(
-../.venv-fastapi/lib/python3.8/site-packages/fastapi/routing.py:149: in run_endpoint_function
-    return await dependant.call(**values)
-app/admin/governance/multitenant_wallet/wallet_admin.py:327: in create_subwallet
-    wallet_response = await aries_controller.multitenant.create_subwallet(
-../.venv-fastapi/lib/python3.8/site-packages/aries_cloudcontroller/controllers/multitenant.py:21: in create_subwallet
-    return await self.admin_POST(f"{self.base_url}/wallet", json_data=request)
-../.venv-fastapi/lib/python3.8/site-packages/aries_cloudcontroller/controllers/base.py:77: in admin_POST
-    response = await self.admin_request(
-../.venv-fastapi/lib/python3.8/site-packages/aries_cloudcontroller/controllers/base.py:40: in admin_request
-    async with self.client_session.request(
-../.venv-fastapi/lib/python3.8/site-packages/aiohttp/client.py:1117: in __aenter__
-    self._resp = await self._coro
-../.venv-fastapi/lib/python3.8/site-packages/aiohttp/client.py:544: in _request
-    await resp.start(conn)
-../.venv-fastapi/lib/python3.8/site-packages/aiohttp/client_reqrep.py:890: in start
-    message, payload = await self._protocol.read()  # type: ignore
-_ _ _ _ _ _ _ _ _ _ _ _ _ _ _ _ _ _ _ _ _ _ _ _ _ _ _ _ _ _ _ _ _ _ _ _ _ _ _ _ _ _ _ _ _ _ _ _ _ _ _ _ _ _ _ _ _ _ _ _ _ _ _ _ _ _ _ _ _ _ _ _ _
-
-self = &lt;aiohttp.client_proto.ResponseHandler object at 0x7f31bf2e5880&gt;
-
-    async def read(self) -&gt; _T:
-        if not self._buffer and not self._eof:
-            assert not self._waiter
-            self._waiter = self._loop.create_future()
-            try:
-&gt;               await self._waiter
-E               aiohttp.client_exceptions.ClientOSError: [Errno None] Can not write request body for http://localhost:4021/multitenancy/wallet
-
-../.venv-fastapi/lib/python3.8/site-packages/aiohttp/streams.py:604: ClientOSError</error></testcase><testcase classname="tests.test_issuer_v1" name="test_offer_credential" time="0.001"><error message="failed on setup with &quot;aiohttp.client_exceptions.ClientOSError: [Errno None] Can not write request body for http://localhost:4021/multitenancy/wallet&quot;">args = (), kwargs = {}, request = &lt;SubRequest 'async_client_bob_module_scope' for &lt;Function test_issue_credential&gt;&gt;
-setup = &lt;function pytest_fixture_setup.&lt;locals&gt;.wrapper.&lt;locals&gt;.setup at 0x7f31bf2e4d30&gt;
-finalizer = &lt;function pytest_fixture_setup.&lt;locals&gt;.wrapper.&lt;locals&gt;.finalizer at 0x7f31bf2e4dc0&gt;
-
-    def wrapper(*args, **kwargs):
-        loop = fixture_stripper.get_and_strip_from(
-            FixtureStripper.EVENT_LOOP, kwargs
-        )
-        request = fixture_stripper.get_and_strip_from(
-            FixtureStripper.REQUEST, kwargs
-        )
-
-        gen_obj = generator(*args, **kwargs)
-
-        async def setup():
-            res = await gen_obj.__anext__()
-            return res
-
-        def finalizer():
-            """Yield again, to finalize."""
-
-            async def async_finalizer():
-                try:
-                    await gen_obj.__anext__()
-                except StopAsyncIteration:
-                    pass
-                else:
-                    msg = "Async generator fixture didn't stop."
-                    msg += "Yield only once."
-                    raise ValueError(msg)
-
-            loop.run_until_complete(async_finalizer())
-
-        request.addfinalizer(finalizer)
-&gt;       return loop.run_until_complete(setup())
-
-../.venv-fastapi/lib/python3.8/site-packages/pytest_asyncio/plugin.py:142:
-_ _ _ _ _ _ _ _ _ _ _ _ _ _ _ _ _ _ _ _ _ _ _ _ _ _ _ _ _ _ _ _ _ _ _ _ _ _ _ _ _ _ _ _ _ _ _ _ _ _ _ _ _ _ _ _ _ _ _ _ _ _ _ _ _ _ _ _ _ _ _ _ _
-/usr/lib/python3.8/asyncio/base_events.py:616: in run_until_complete
-    return future.result()
-../.venv-fastapi/lib/python3.8/site-packages/pytest_asyncio/plugin.py:123: in setup
-    res = await gen_obj.__anext__()
-app/tests/conftest.py:97: in async_client_bob_module_scope
-    async with agent_client(async_client, "bob") as client:
-app/tests/conftest.py:116: in agent_client
-    agent = await async_next(create_wallet(async_client, name))
-app/tests/test_dependencies.py:79: in async_next
-    async for item in param:
-app/tests/conftest.py:146: in create_wallet
-    await async_client.post(
-../.venv-fastapi/lib/python3.8/site-packages/httpx/_client.py:1746: in post
-    return await self.request(
-../.venv-fastapi/lib/python3.8/site-packages/httpx/_client.py:1425: in request
-    response = await self.send(
-../.venv-fastapi/lib/python3.8/site-packages/httpx/_client.py:1510: in send
-    response = await self._send_handling_auth(
-../.venv-fastapi/lib/python3.8/site-packages/httpx/_client.py:1545: in _send_handling_auth
-    response = await self._send_handling_redirects(
-../.venv-fastapi/lib/python3.8/site-packages/httpx/_client.py:1579: in _send_handling_redirects
-    response = await self._send_single_request(request, timeout)
-../.venv-fastapi/lib/python3.8/site-packages/httpx/_client.py:1620: in _send_single_request
-    ) = await transport.handle_async_request(
-../.venv-fastapi/lib/python3.8/site-packages/httpx/_transports/asgi.py:157: in handle_async_request
-    await self.app(scope, receive, send)
-../.venv-fastapi/lib/python3.8/site-packages/fastapi/applications.py:199: in __call__
-    await super().__call__(scope, receive, send)
-../.venv-fastapi/lib/python3.8/site-packages/starlette/applications.py:112: in __call__
-    await self.middleware_stack(scope, receive, send)
-../.venv-fastapi/lib/python3.8/site-packages/starlette/middleware/errors.py:181: in __call__
-    raise exc from None
-../.venv-fastapi/lib/python3.8/site-packages/starlette/middleware/errors.py:159: in __call__
-    await self.app(scope, receive, _send)
-../.venv-fastapi/lib/python3.8/site-packages/starlette/exceptions.py:82: in __call__
-    raise exc from None
-../.venv-fastapi/lib/python3.8/site-packages/starlette/exceptions.py:71: in __call__
-    await self.app(scope, receive, sender)
-../.venv-fastapi/lib/python3.8/site-packages/starlette/routing.py:580: in __call__
-    await route.handle(scope, receive, send)
-../.venv-fastapi/lib/python3.8/site-packages/starlette/routing.py:241: in handle
-    await self.app(scope, receive, send)
-../.venv-fastapi/lib/python3.8/site-packages/starlette/routing.py:52: in app
-    response = await func(request)
-../.venv-fastapi/lib/python3.8/site-packages/fastapi/routing.py:214: in app
-    raw_response = await run_endpoint_function(
-../.venv-fastapi/lib/python3.8/site-packages/fastapi/routing.py:149: in run_endpoint_function
-    return await dependant.call(**values)
-app/admin/governance/multitenant_wallet/wallet_admin.py:327: in create_subwallet
-    wallet_response = await aries_controller.multitenant.create_subwallet(
-../.venv-fastapi/lib/python3.8/site-packages/aries_cloudcontroller/controllers/multitenant.py:21: in create_subwallet
-    return await self.admin_POST(f"{self.base_url}/wallet", json_data=request)
-../.venv-fastapi/lib/python3.8/site-packages/aries_cloudcontroller/controllers/base.py:77: in admin_POST
-    response = await self.admin_request(
-../.venv-fastapi/lib/python3.8/site-packages/aries_cloudcontroller/controllers/base.py:40: in admin_request
-    async with self.client_session.request(
-../.venv-fastapi/lib/python3.8/site-packages/aiohttp/client.py:1117: in __aenter__
-    self._resp = await self._coro
-../.venv-fastapi/lib/python3.8/site-packages/aiohttp/client.py:544: in _request
-    await resp.start(conn)
-../.venv-fastapi/lib/python3.8/site-packages/aiohttp/client_reqrep.py:890: in start
-    message, payload = await self._protocol.read()  # type: ignore
-_ _ _ _ _ _ _ _ _ _ _ _ _ _ _ _ _ _ _ _ _ _ _ _ _ _ _ _ _ _ _ _ _ _ _ _ _ _ _ _ _ _ _ _ _ _ _ _ _ _ _ _ _ _ _ _ _ _ _ _ _ _ _ _ _ _ _ _ _ _ _ _ _
-
-self = &lt;aiohttp.client_proto.ResponseHandler object at 0x7f31bf2e5880&gt;
-
-    async def read(self) -&gt; _T:
-        if not self._buffer and not self._eof:
-            assert not self._waiter
-            self._waiter = self._loop.create_future()
-            try:
-&gt;               await self._waiter
-E               aiohttp.client_exceptions.ClientOSError: [Errno None] Can not write request body for http://localhost:4021/multitenancy/wallet
-
-../.venv-fastapi/lib/python3.8/site-packages/aiohttp/streams.py:604: ClientOSError</error></testcase><testcase classname="tests.test_issuer_v1" name="test_get_x_record" time="0.001"><error message="failed on setup with &quot;aiohttp.client_exceptions.ClientOSError: [Errno None] Can not write request body for http://localhost:4021/multitenancy/wallet&quot;">args = (), kwargs = {}, request = &lt;SubRequest 'async_client_bob_module_scope' for &lt;Function test_issue_credential&gt;&gt;
-setup = &lt;function pytest_fixture_setup.&lt;locals&gt;.wrapper.&lt;locals&gt;.setup at 0x7f31bf2e4d30&gt;
-finalizer = &lt;function pytest_fixture_setup.&lt;locals&gt;.wrapper.&lt;locals&gt;.finalizer at 0x7f31bf2e4dc0&gt;
-
-    def wrapper(*args, **kwargs):
-        loop = fixture_stripper.get_and_strip_from(
-            FixtureStripper.EVENT_LOOP, kwargs
-        )
-        request = fixture_stripper.get_and_strip_from(
-            FixtureStripper.REQUEST, kwargs
-        )
-
-        gen_obj = generator(*args, **kwargs)
-
-        async def setup():
-            res = await gen_obj.__anext__()
-            return res
-
-        def finalizer():
-            """Yield again, to finalize."""
-
-            async def async_finalizer():
-                try:
-                    await gen_obj.__anext__()
-                except StopAsyncIteration:
-                    pass
-                else:
-                    msg = "Async generator fixture didn't stop."
-                    msg += "Yield only once."
-                    raise ValueError(msg)
-
-            loop.run_until_complete(async_finalizer())
-
-        request.addfinalizer(finalizer)
-&gt;       return loop.run_until_complete(setup())
-
-../.venv-fastapi/lib/python3.8/site-packages/pytest_asyncio/plugin.py:142:
-_ _ _ _ _ _ _ _ _ _ _ _ _ _ _ _ _ _ _ _ _ _ _ _ _ _ _ _ _ _ _ _ _ _ _ _ _ _ _ _ _ _ _ _ _ _ _ _ _ _ _ _ _ _ _ _ _ _ _ _ _ _ _ _ _ _ _ _ _ _ _ _ _
-/usr/lib/python3.8/asyncio/base_events.py:616: in run_until_complete
-    return future.result()
-../.venv-fastapi/lib/python3.8/site-packages/pytest_asyncio/plugin.py:123: in setup
-    res = await gen_obj.__anext__()
-app/tests/conftest.py:97: in async_client_bob_module_scope
-    async with agent_client(async_client, "bob") as client:
-app/tests/conftest.py:116: in agent_client
-    agent = await async_next(create_wallet(async_client, name))
-app/tests/test_dependencies.py:79: in async_next
-    async for item in param:
-app/tests/conftest.py:146: in create_wallet
-    await async_client.post(
-../.venv-fastapi/lib/python3.8/site-packages/httpx/_client.py:1746: in post
-    return await self.request(
-../.venv-fastapi/lib/python3.8/site-packages/httpx/_client.py:1425: in request
-    response = await self.send(
-../.venv-fastapi/lib/python3.8/site-packages/httpx/_client.py:1510: in send
-    response = await self._send_handling_auth(
-../.venv-fastapi/lib/python3.8/site-packages/httpx/_client.py:1545: in _send_handling_auth
-    response = await self._send_handling_redirects(
-../.venv-fastapi/lib/python3.8/site-packages/httpx/_client.py:1579: in _send_handling_redirects
-    response = await self._send_single_request(request, timeout)
-../.venv-fastapi/lib/python3.8/site-packages/httpx/_client.py:1620: in _send_single_request
-    ) = await transport.handle_async_request(
-../.venv-fastapi/lib/python3.8/site-packages/httpx/_transports/asgi.py:157: in handle_async_request
-    await self.app(scope, receive, send)
-../.venv-fastapi/lib/python3.8/site-packages/fastapi/applications.py:199: in __call__
-    await super().__call__(scope, receive, send)
-../.venv-fastapi/lib/python3.8/site-packages/starlette/applications.py:112: in __call__
-    await self.middleware_stack(scope, receive, send)
-../.venv-fastapi/lib/python3.8/site-packages/starlette/middleware/errors.py:181: in __call__
-    raise exc from None
-../.venv-fastapi/lib/python3.8/site-packages/starlette/middleware/errors.py:159: in __call__
-    await self.app(scope, receive, _send)
-../.venv-fastapi/lib/python3.8/site-packages/starlette/exceptions.py:82: in __call__
-    raise exc from None
-../.venv-fastapi/lib/python3.8/site-packages/starlette/exceptions.py:71: in __call__
-    await self.app(scope, receive, sender)
-../.venv-fastapi/lib/python3.8/site-packages/starlette/routing.py:580: in __call__
-    await route.handle(scope, receive, send)
-../.venv-fastapi/lib/python3.8/site-packages/starlette/routing.py:241: in handle
-    await self.app(scope, receive, send)
-../.venv-fastapi/lib/python3.8/site-packages/starlette/routing.py:52: in app
-    response = await func(request)
-../.venv-fastapi/lib/python3.8/site-packages/fastapi/routing.py:214: in app
-    raw_response = await run_endpoint_function(
-../.venv-fastapi/lib/python3.8/site-packages/fastapi/routing.py:149: in run_endpoint_function
-    return await dependant.call(**values)
-app/admin/governance/multitenant_wallet/wallet_admin.py:327: in create_subwallet
-    wallet_response = await aries_controller.multitenant.create_subwallet(
-../.venv-fastapi/lib/python3.8/site-packages/aries_cloudcontroller/controllers/multitenant.py:21: in create_subwallet
-    return await self.admin_POST(f"{self.base_url}/wallet", json_data=request)
-../.venv-fastapi/lib/python3.8/site-packages/aries_cloudcontroller/controllers/base.py:77: in admin_POST
-    response = await self.admin_request(
-../.venv-fastapi/lib/python3.8/site-packages/aries_cloudcontroller/controllers/base.py:40: in admin_request
-    async with self.client_session.request(
-../.venv-fastapi/lib/python3.8/site-packages/aiohttp/client.py:1117: in __aenter__
-    self._resp = await self._coro
-../.venv-fastapi/lib/python3.8/site-packages/aiohttp/client.py:544: in _request
-    await resp.start(conn)
-../.venv-fastapi/lib/python3.8/site-packages/aiohttp/client_reqrep.py:890: in start
-    message, payload = await self._protocol.read()  # type: ignore
-_ _ _ _ _ _ _ _ _ _ _ _ _ _ _ _ _ _ _ _ _ _ _ _ _ _ _ _ _ _ _ _ _ _ _ _ _ _ _ _ _ _ _ _ _ _ _ _ _ _ _ _ _ _ _ _ _ _ _ _ _ _ _ _ _ _ _ _ _ _ _ _ _
-
-self = &lt;aiohttp.client_proto.ResponseHandler object at 0x7f31bf2e5880&gt;
-
-    async def read(self) -&gt; _T:
-        if not self._buffer and not self._eof:
-            assert not self._waiter
-            self._waiter = self._loop.create_future()
-            try:
-&gt;               await self._waiter
-E               aiohttp.client_exceptions.ClientOSError: [Errno None] Can not write request body for http://localhost:4021/multitenancy/wallet
-
-../.venv-fastapi/lib/python3.8/site-packages/aiohttp/streams.py:604: ClientOSError</error></testcase><testcase classname="tests.test_issuer_v1" name="test_get_records" time="0.007"><error message="failed on setup with &quot;aiohttp.client_exceptions.ClientOSError: [Errno 32] Broken pipe&quot;">args = (), kwargs = {}, request = &lt;SubRequest 'async_client_alice_module_scope' for &lt;Function test_get_records&gt;&gt;
-setup = &lt;function pytest_fixture_setup.&lt;locals&gt;.wrapper.&lt;locals&gt;.setup at 0x7f31be4a71f0&gt;
-finalizer = &lt;function pytest_fixture_setup.&lt;locals&gt;.wrapper.&lt;locals&gt;.finalizer at 0x7f31be4a78b0&gt;
-
-    def wrapper(*args, **kwargs):
-        loop = fixture_stripper.get_and_strip_from(
-            FixtureStripper.EVENT_LOOP, kwargs
-        )
-        request = fixture_stripper.get_and_strip_from(
-            FixtureStripper.REQUEST, kwargs
-        )
-
-        gen_obj = generator(*args, **kwargs)
-
-        async def setup():
-            res = await gen_obj.__anext__()
-            return res
-
-        def finalizer():
-            """Yield again, to finalize."""
-
-            async def async_finalizer():
-                try:
-                    await gen_obj.__anext__()
-                except StopAsyncIteration:
-                    pass
-                else:
-                    msg = "Async generator fixture didn't stop."
-                    msg += "Yield only once."
-                    raise ValueError(msg)
-
-            loop.run_until_complete(async_finalizer())
-
-        request.addfinalizer(finalizer)
-&gt;       return loop.run_until_complete(setup())
-
-../.venv-fastapi/lib/python3.8/site-packages/pytest_asyncio/plugin.py:142:
-_ _ _ _ _ _ _ _ _ _ _ _ _ _ _ _ _ _ _ _ _ _ _ _ _ _ _ _ _ _ _ _ _ _ _ _ _ _ _ _ _ _ _ _ _ _ _ _ _ _ _ _ _ _ _ _ _ _ _ _ _ _ _ _ _ _ _ _ _ _ _ _ _
-/usr/lib/python3.8/asyncio/base_events.py:616: in run_until_complete
-    return future.result()
-../.venv-fastapi/lib/python3.8/site-packages/pytest_asyncio/plugin.py:123: in setup
-    res = await gen_obj.__anext__()
-app/tests/conftest.py:110: in async_client_alice_module_scope
-    async with agent_client(async_client, "alice") as client:
-app/tests/conftest.py:116: in agent_client
-    agent = await async_next(create_wallet(async_client, name))
-app/tests/test_dependencies.py:79: in async_next
-    async for item in param:
-app/tests/conftest.py:146: in create_wallet
-    await async_client.post(
-../.venv-fastapi/lib/python3.8/site-packages/httpx/_client.py:1746: in post
-    return await self.request(
-../.venv-fastapi/lib/python3.8/site-packages/httpx/_client.py:1425: in request
-    response = await self.send(
-../.venv-fastapi/lib/python3.8/site-packages/httpx/_client.py:1510: in send
-    response = await self._send_handling_auth(
-../.venv-fastapi/lib/python3.8/site-packages/httpx/_client.py:1545: in _send_handling_auth
-    response = await self._send_handling_redirects(
-../.venv-fastapi/lib/python3.8/site-packages/httpx/_client.py:1579: in _send_handling_redirects
-    response = await self._send_single_request(request, timeout)
-../.venv-fastapi/lib/python3.8/site-packages/httpx/_client.py:1620: in _send_single_request
-    ) = await transport.handle_async_request(
-../.venv-fastapi/lib/python3.8/site-packages/httpx/_transports/asgi.py:157: in handle_async_request
-    await self.app(scope, receive, send)
-../.venv-fastapi/lib/python3.8/site-packages/fastapi/applications.py:199: in __call__
-    await super().__call__(scope, receive, send)
-../.venv-fastapi/lib/python3.8/site-packages/starlette/applications.py:112: in __call__
-    await self.middleware_stack(scope, receive, send)
-../.venv-fastapi/lib/python3.8/site-packages/starlette/middleware/errors.py:181: in __call__
-    raise exc from None
-../.venv-fastapi/lib/python3.8/site-packages/starlette/middleware/errors.py:159: in __call__
-    await self.app(scope, receive, _send)
-../.venv-fastapi/lib/python3.8/site-packages/starlette/exceptions.py:82: in __call__
-    raise exc from None
-../.venv-fastapi/lib/python3.8/site-packages/starlette/exceptions.py:71: in __call__
-    await self.app(scope, receive, sender)
-../.venv-fastapi/lib/python3.8/site-packages/starlette/routing.py:580: in __call__
-    await route.handle(scope, receive, send)
-../.venv-fastapi/lib/python3.8/site-packages/starlette/routing.py:241: in handle
-    await self.app(scope, receive, send)
-../.venv-fastapi/lib/python3.8/site-packages/starlette/routing.py:52: in app
-    response = await func(request)
-../.venv-fastapi/lib/python3.8/site-packages/fastapi/routing.py:214: in app
-    raw_response = await run_endpoint_function(
-../.venv-fastapi/lib/python3.8/site-packages/fastapi/routing.py:149: in run_endpoint_function
-    return await dependant.call(**values)
-app/admin/governance/multitenant_wallet/wallet_admin.py:327: in create_subwallet
-    wallet_response = await aries_controller.multitenant.create_subwallet(
-../.venv-fastapi/lib/python3.8/site-packages/aries_cloudcontroller/controllers/multitenant.py:21: in create_subwallet
-    return await self.admin_POST(f"{self.base_url}/wallet", json_data=request)
-../.venv-fastapi/lib/python3.8/site-packages/aries_cloudcontroller/controllers/base.py:77: in admin_POST
-    response = await self.admin_request(
-../.venv-fastapi/lib/python3.8/site-packages/aries_cloudcontroller/controllers/base.py:40: in admin_request
-    async with self.client_session.request(
-../.venv-fastapi/lib/python3.8/site-packages/aiohttp/client.py:1117: in __aenter__
-    self._resp = await self._coro
-../.venv-fastapi/lib/python3.8/site-packages/aiohttp/client.py:544: in _request
-    await resp.start(conn)
-../.venv-fastapi/lib/python3.8/site-packages/aiohttp/client_reqrep.py:890: in start
-    message, payload = await self._protocol.read()  # type: ignore
-_ _ _ _ _ _ _ _ _ _ _ _ _ _ _ _ _ _ _ _ _ _ _ _ _ _ _ _ _ _ _ _ _ _ _ _ _ _ _ _ _ _ _ _ _ _ _ _ _ _ _ _ _ _ _ _ _ _ _ _ _ _ _ _ _ _ _ _ _ _ _ _ _
-
-self = &lt;aiohttp.client_proto.ResponseHandler object at 0x7f31be9a2940&gt;
-
-    async def read(self) -&gt; _T:
-        if not self._buffer and not self._eof:
-            assert not self._waiter
-            self._waiter = self._loop.create_future()
-            try:
-&gt;               await self._waiter
-E               aiohttp.client_exceptions.ClientOSError: [Errno 32] Broken pipe
-
-../.venv-fastapi/lib/python3.8/site-packages/aiohttp/streams.py:604: ClientOSError</error></testcase><testcase classname="tests.test_issuer_v1" name="test_send_credential_request" time="0.001"><error message="failed on setup with &quot;aiohttp.client_exceptions.ClientOSError: [Errno None] Can not write request body for http://localhost:4021/multitenancy/wallet&quot;">args = (), kwargs = {}, request = &lt;SubRequest 'async_client_bob_module_scope' for &lt;Function test_issue_credential&gt;&gt;
-setup = &lt;function pytest_fixture_setup.&lt;locals&gt;.wrapper.&lt;locals&gt;.setup at 0x7f31bf2e4d30&gt;
-finalizer = &lt;function pytest_fixture_setup.&lt;locals&gt;.wrapper.&lt;locals&gt;.finalizer at 0x7f31bf2e4dc0&gt;
-=======
 _ _ _ _ _ _ _ _ _ _ _ _ _ _ _ _ _ _ _ _ _ _ _ _ _ _ _ _ _ _ _ _ _ _ _ _ _ _ _ _ _ _ _ _ _ _ _ _ _ _ _ _ _ _ _ _ _ _ _ _ _ _ _ _ _ _ _ _ _ _ _ _ _ _ _ _ _ _ _ _ _ _ _ _ _ _ _ _ _
 
 async_client = &lt;httpx.AsyncClient object at 0x7f321c692880&gt;, key = 'bob'
@@ -516,7 +95,6 @@
 app/tests/conftest.py:170: KeyError</error></testcase><testcase classname="tests.test_connections" name="test_bob_has_agent" time="0.928"><error message="failed on setup with &quot;KeyError: 'did_object'&quot;">args = (), kwargs = {'async_client': &lt;httpx.AsyncClient object at 0x7f321bb432e0&gt;}, request = &lt;SubRequest 'async_client_bob' for &lt;Function test_bob_has_agent&gt;&gt;
 setup = &lt;function pytest_fixture_setup.&lt;locals&gt;.wrapper.&lt;locals&gt;.setup at 0x7f321bb509d0&gt;
 finalizer = &lt;function pytest_fixture_setup.&lt;locals&gt;.wrapper.&lt;locals&gt;.finalizer at 0x7f321bb50b80&gt;
->>>>>>> 7080052b
 
     def wrapper(*args, **kwargs):
         loop = fixture_stripper.get_and_strip_from(
@@ -550,15 +128,6 @@
         request.addfinalizer(finalizer)
 &gt;       return loop.run_until_complete(setup())
 
-<<<<<<< HEAD
-../.venv-fastapi/lib/python3.8/site-packages/pytest_asyncio/plugin.py:142:
-_ _ _ _ _ _ _ _ _ _ _ _ _ _ _ _ _ _ _ _ _ _ _ _ _ _ _ _ _ _ _ _ _ _ _ _ _ _ _ _ _ _ _ _ _ _ _ _ _ _ _ _ _ _ _ _ _ _ _ _ _ _ _ _ _ _ _ _ _ _ _ _ _
-/usr/lib/python3.8/asyncio/base_events.py:616: in run_until_complete
-    return future.result()
-../.venv-fastapi/lib/python3.8/site-packages/pytest_asyncio/plugin.py:123: in setup
-    res = await gen_obj.__anext__()
-app/tests/conftest.py:97: in async_client_bob_module_scope
-=======
 ../../anaconda3/envs/yoma_aries_cloudapi/lib/python3.8/site-packages/pytest_asyncio/plugin.py:142:
 _ _ _ _ _ _ _ _ _ _ _ _ _ _ _ _ _ _ _ _ _ _ _ _ _ _ _ _ _ _ _ _ _ _ _ _ _ _ _ _ _ _ _ _ _ _ _ _ _ _ _ _ _ _ _ _ _ _ _ _ _ _ _ _ _ _ _ _ _ _ _ _ _ _ _ _ _ _ _ _ _ _ _ _ _ _ _ _ _
 ../../anaconda3/envs/yoma_aries_cloudapi/lib/python3.8/asyncio/base_events.py:616: in run_until_complete
@@ -566,415 +135,11 @@
 ../../anaconda3/envs/yoma_aries_cloudapi/lib/python3.8/site-packages/pytest_asyncio/plugin.py:123: in setup
     res = await gen_obj.__anext__()
 app/tests/conftest.py:90: in async_client_bob
->>>>>>> 7080052b
     async with agent_client(async_client, "bob") as client:
 app/tests/conftest.py:116: in agent_client
     agent = await async_next(create_wallet(async_client, name))
 app/tests/test_dependencies.py:79: in async_next
     async for item in param:
-<<<<<<< HEAD
-app/tests/conftest.py:146: in create_wallet
-    await async_client.post(
-../.venv-fastapi/lib/python3.8/site-packages/httpx/_client.py:1746: in post
-    return await self.request(
-../.venv-fastapi/lib/python3.8/site-packages/httpx/_client.py:1425: in request
-    response = await self.send(
-../.venv-fastapi/lib/python3.8/site-packages/httpx/_client.py:1510: in send
-    response = await self._send_handling_auth(
-../.venv-fastapi/lib/python3.8/site-packages/httpx/_client.py:1545: in _send_handling_auth
-    response = await self._send_handling_redirects(
-../.venv-fastapi/lib/python3.8/site-packages/httpx/_client.py:1579: in _send_handling_redirects
-    response = await self._send_single_request(request, timeout)
-../.venv-fastapi/lib/python3.8/site-packages/httpx/_client.py:1620: in _send_single_request
-    ) = await transport.handle_async_request(
-../.venv-fastapi/lib/python3.8/site-packages/httpx/_transports/asgi.py:157: in handle_async_request
-    await self.app(scope, receive, send)
-../.venv-fastapi/lib/python3.8/site-packages/fastapi/applications.py:199: in __call__
-    await super().__call__(scope, receive, send)
-../.venv-fastapi/lib/python3.8/site-packages/starlette/applications.py:112: in __call__
-    await self.middleware_stack(scope, receive, send)
-../.venv-fastapi/lib/python3.8/site-packages/starlette/middleware/errors.py:181: in __call__
-    raise exc from None
-../.venv-fastapi/lib/python3.8/site-packages/starlette/middleware/errors.py:159: in __call__
-    await self.app(scope, receive, _send)
-../.venv-fastapi/lib/python3.8/site-packages/starlette/exceptions.py:82: in __call__
-    raise exc from None
-../.venv-fastapi/lib/python3.8/site-packages/starlette/exceptions.py:71: in __call__
-    await self.app(scope, receive, sender)
-../.venv-fastapi/lib/python3.8/site-packages/starlette/routing.py:580: in __call__
-    await route.handle(scope, receive, send)
-../.venv-fastapi/lib/python3.8/site-packages/starlette/routing.py:241: in handle
-    await self.app(scope, receive, send)
-../.venv-fastapi/lib/python3.8/site-packages/starlette/routing.py:52: in app
-    response = await func(request)
-../.venv-fastapi/lib/python3.8/site-packages/fastapi/routing.py:214: in app
-    raw_response = await run_endpoint_function(
-../.venv-fastapi/lib/python3.8/site-packages/fastapi/routing.py:149: in run_endpoint_function
-    return await dependant.call(**values)
-app/admin/governance/multitenant_wallet/wallet_admin.py:327: in create_subwallet
-    wallet_response = await aries_controller.multitenant.create_subwallet(
-../.venv-fastapi/lib/python3.8/site-packages/aries_cloudcontroller/controllers/multitenant.py:21: in create_subwallet
-    return await self.admin_POST(f"{self.base_url}/wallet", json_data=request)
-../.venv-fastapi/lib/python3.8/site-packages/aries_cloudcontroller/controllers/base.py:77: in admin_POST
-    response = await self.admin_request(
-../.venv-fastapi/lib/python3.8/site-packages/aries_cloudcontroller/controllers/base.py:40: in admin_request
-    async with self.client_session.request(
-../.venv-fastapi/lib/python3.8/site-packages/aiohttp/client.py:1117: in __aenter__
-    self._resp = await self._coro
-../.venv-fastapi/lib/python3.8/site-packages/aiohttp/client.py:544: in _request
-    await resp.start(conn)
-../.venv-fastapi/lib/python3.8/site-packages/aiohttp/client_reqrep.py:890: in start
-    message, payload = await self._protocol.read()  # type: ignore
-_ _ _ _ _ _ _ _ _ _ _ _ _ _ _ _ _ _ _ _ _ _ _ _ _ _ _ _ _ _ _ _ _ _ _ _ _ _ _ _ _ _ _ _ _ _ _ _ _ _ _ _ _ _ _ _ _ _ _ _ _ _ _ _ _ _ _ _ _ _ _ _ _
-
-self = &lt;aiohttp.client_proto.ResponseHandler object at 0x7f31bf2e5880&gt;
-
-    async def read(self) -&gt; _T:
-        if not self._buffer and not self._eof:
-            assert not self._waiter
-            self._waiter = self._loop.create_future()
-            try:
-&gt;               await self._waiter
-E               aiohttp.client_exceptions.ClientOSError: [Errno None] Can not write request body for http://localhost:4021/multitenancy/wallet
-
-../.venv-fastapi/lib/python3.8/site-packages/aiohttp/streams.py:604: ClientOSError</error></testcase><testcase classname="tests.test_issuer_v1" name="test_store_credential" time="0.001"><error message="failed on setup with &quot;aiohttp.client_exceptions.ClientOSError: [Errno None] Can not write request body for http://localhost:4021/multitenancy/wallet&quot;">args = (), kwargs = {}, request = &lt;SubRequest 'async_client_bob_module_scope' for &lt;Function test_issue_credential&gt;&gt;
-setup = &lt;function pytest_fixture_setup.&lt;locals&gt;.wrapper.&lt;locals&gt;.setup at 0x7f31bf2e4d30&gt;
-finalizer = &lt;function pytest_fixture_setup.&lt;locals&gt;.wrapper.&lt;locals&gt;.finalizer at 0x7f31bf2e4dc0&gt;
-
-    def wrapper(*args, **kwargs):
-        loop = fixture_stripper.get_and_strip_from(
-            FixtureStripper.EVENT_LOOP, kwargs
-        )
-        request = fixture_stripper.get_and_strip_from(
-            FixtureStripper.REQUEST, kwargs
-        )
-
-        gen_obj = generator(*args, **kwargs)
-
-        async def setup():
-            res = await gen_obj.__anext__()
-            return res
-
-        def finalizer():
-            """Yield again, to finalize."""
-
-            async def async_finalizer():
-                try:
-                    await gen_obj.__anext__()
-                except StopAsyncIteration:
-                    pass
-                else:
-                    msg = "Async generator fixture didn't stop."
-                    msg += "Yield only once."
-                    raise ValueError(msg)
-
-            loop.run_until_complete(async_finalizer())
-
-        request.addfinalizer(finalizer)
-&gt;       return loop.run_until_complete(setup())
-
-../.venv-fastapi/lib/python3.8/site-packages/pytest_asyncio/plugin.py:142:
-_ _ _ _ _ _ _ _ _ _ _ _ _ _ _ _ _ _ _ _ _ _ _ _ _ _ _ _ _ _ _ _ _ _ _ _ _ _ _ _ _ _ _ _ _ _ _ _ _ _ _ _ _ _ _ _ _ _ _ _ _ _ _ _ _ _ _ _ _ _ _ _ _
-/usr/lib/python3.8/asyncio/base_events.py:616: in run_until_complete
-    return future.result()
-../.venv-fastapi/lib/python3.8/site-packages/pytest_asyncio/plugin.py:123: in setup
-    res = await gen_obj.__anext__()
-app/tests/conftest.py:97: in async_client_bob_module_scope
-    async with agent_client(async_client, "bob") as client:
-app/tests/conftest.py:116: in agent_client
-    agent = await async_next(create_wallet(async_client, name))
-app/tests/test_dependencies.py:79: in async_next
-    async for item in param:
-app/tests/conftest.py:146: in create_wallet
-    await async_client.post(
-../.venv-fastapi/lib/python3.8/site-packages/httpx/_client.py:1746: in post
-    return await self.request(
-../.venv-fastapi/lib/python3.8/site-packages/httpx/_client.py:1425: in request
-    response = await self.send(
-../.venv-fastapi/lib/python3.8/site-packages/httpx/_client.py:1510: in send
-    response = await self._send_handling_auth(
-../.venv-fastapi/lib/python3.8/site-packages/httpx/_client.py:1545: in _send_handling_auth
-    response = await self._send_handling_redirects(
-../.venv-fastapi/lib/python3.8/site-packages/httpx/_client.py:1579: in _send_handling_redirects
-    response = await self._send_single_request(request, timeout)
-../.venv-fastapi/lib/python3.8/site-packages/httpx/_client.py:1620: in _send_single_request
-    ) = await transport.handle_async_request(
-../.venv-fastapi/lib/python3.8/site-packages/httpx/_transports/asgi.py:157: in handle_async_request
-    await self.app(scope, receive, send)
-../.venv-fastapi/lib/python3.8/site-packages/fastapi/applications.py:199: in __call__
-    await super().__call__(scope, receive, send)
-../.venv-fastapi/lib/python3.8/site-packages/starlette/applications.py:112: in __call__
-    await self.middleware_stack(scope, receive, send)
-../.venv-fastapi/lib/python3.8/site-packages/starlette/middleware/errors.py:181: in __call__
-    raise exc from None
-../.venv-fastapi/lib/python3.8/site-packages/starlette/middleware/errors.py:159: in __call__
-    await self.app(scope, receive, _send)
-../.venv-fastapi/lib/python3.8/site-packages/starlette/exceptions.py:82: in __call__
-    raise exc from None
-../.venv-fastapi/lib/python3.8/site-packages/starlette/exceptions.py:71: in __call__
-    await self.app(scope, receive, sender)
-../.venv-fastapi/lib/python3.8/site-packages/starlette/routing.py:580: in __call__
-    await route.handle(scope, receive, send)
-../.venv-fastapi/lib/python3.8/site-packages/starlette/routing.py:241: in handle
-    await self.app(scope, receive, send)
-../.venv-fastapi/lib/python3.8/site-packages/starlette/routing.py:52: in app
-    response = await func(request)
-../.venv-fastapi/lib/python3.8/site-packages/fastapi/routing.py:214: in app
-    raw_response = await run_endpoint_function(
-../.venv-fastapi/lib/python3.8/site-packages/fastapi/routing.py:149: in run_endpoint_function
-    return await dependant.call(**values)
-app/admin/governance/multitenant_wallet/wallet_admin.py:327: in create_subwallet
-    wallet_response = await aries_controller.multitenant.create_subwallet(
-../.venv-fastapi/lib/python3.8/site-packages/aries_cloudcontroller/controllers/multitenant.py:21: in create_subwallet
-    return await self.admin_POST(f"{self.base_url}/wallet", json_data=request)
-../.venv-fastapi/lib/python3.8/site-packages/aries_cloudcontroller/controllers/base.py:77: in admin_POST
-    response = await self.admin_request(
-../.venv-fastapi/lib/python3.8/site-packages/aries_cloudcontroller/controllers/base.py:40: in admin_request
-    async with self.client_session.request(
-../.venv-fastapi/lib/python3.8/site-packages/aiohttp/client.py:1117: in __aenter__
-    self._resp = await self._coro
-../.venv-fastapi/lib/python3.8/site-packages/aiohttp/client.py:544: in _request
-    await resp.start(conn)
-../.venv-fastapi/lib/python3.8/site-packages/aiohttp/client_reqrep.py:890: in start
-    message, payload = await self._protocol.read()  # type: ignore
-_ _ _ _ _ _ _ _ _ _ _ _ _ _ _ _ _ _ _ _ _ _ _ _ _ _ _ _ _ _ _ _ _ _ _ _ _ _ _ _ _ _ _ _ _ _ _ _ _ _ _ _ _ _ _ _ _ _ _ _ _ _ _ _ _ _ _ _ _ _ _ _ _
-
-self = &lt;aiohttp.client_proto.ResponseHandler object at 0x7f31bf2e5880&gt;
-
-    async def read(self) -&gt; _T:
-        if not self._buffer and not self._eof:
-            assert not self._waiter
-            self._waiter = self._loop.create_future()
-            try:
-&gt;               await self._waiter
-E               aiohttp.client_exceptions.ClientOSError: [Errno None] Can not write request body for http://localhost:4021/multitenancy/wallet
-
-../.venv-fastapi/lib/python3.8/site-packages/aiohttp/streams.py:604: ClientOSError</error></testcase><testcase classname="tests.test_issuer_v1" name="test_send_proposal" time="0.001"><error message="failed on setup with &quot;aiohttp.client_exceptions.ClientOSError: [Errno 32] Broken pipe&quot;">args = (), kwargs = {}, request = &lt;SubRequest 'async_client_alice_module_scope' for &lt;Function test_get_records&gt;&gt;
-setup = &lt;function pytest_fixture_setup.&lt;locals&gt;.wrapper.&lt;locals&gt;.setup at 0x7f31be4a71f0&gt;
-finalizer = &lt;function pytest_fixture_setup.&lt;locals&gt;.wrapper.&lt;locals&gt;.finalizer at 0x7f31be4a78b0&gt;
-
-    def wrapper(*args, **kwargs):
-        loop = fixture_stripper.get_and_strip_from(
-            FixtureStripper.EVENT_LOOP, kwargs
-        )
-        request = fixture_stripper.get_and_strip_from(
-            FixtureStripper.REQUEST, kwargs
-        )
-
-        gen_obj = generator(*args, **kwargs)
-
-        async def setup():
-            res = await gen_obj.__anext__()
-            return res
-
-        def finalizer():
-            """Yield again, to finalize."""
-
-            async def async_finalizer():
-                try:
-                    await gen_obj.__anext__()
-                except StopAsyncIteration:
-                    pass
-                else:
-                    msg = "Async generator fixture didn't stop."
-                    msg += "Yield only once."
-                    raise ValueError(msg)
-
-            loop.run_until_complete(async_finalizer())
-
-        request.addfinalizer(finalizer)
-&gt;       return loop.run_until_complete(setup())
-
-../.venv-fastapi/lib/python3.8/site-packages/pytest_asyncio/plugin.py:142:
-_ _ _ _ _ _ _ _ _ _ _ _ _ _ _ _ _ _ _ _ _ _ _ _ _ _ _ _ _ _ _ _ _ _ _ _ _ _ _ _ _ _ _ _ _ _ _ _ _ _ _ _ _ _ _ _ _ _ _ _ _ _ _ _ _ _ _ _ _ _ _ _ _
-/usr/lib/python3.8/asyncio/base_events.py:616: in run_until_complete
-    return future.result()
-../.venv-fastapi/lib/python3.8/site-packages/pytest_asyncio/plugin.py:123: in setup
-    res = await gen_obj.__anext__()
-app/tests/conftest.py:110: in async_client_alice_module_scope
-    async with agent_client(async_client, "alice") as client:
-app/tests/conftest.py:116: in agent_client
-    agent = await async_next(create_wallet(async_client, name))
-app/tests/test_dependencies.py:79: in async_next
-    async for item in param:
-app/tests/conftest.py:146: in create_wallet
-    await async_client.post(
-../.venv-fastapi/lib/python3.8/site-packages/httpx/_client.py:1746: in post
-    return await self.request(
-../.venv-fastapi/lib/python3.8/site-packages/httpx/_client.py:1425: in request
-    response = await self.send(
-../.venv-fastapi/lib/python3.8/site-packages/httpx/_client.py:1510: in send
-    response = await self._send_handling_auth(
-../.venv-fastapi/lib/python3.8/site-packages/httpx/_client.py:1545: in _send_handling_auth
-    response = await self._send_handling_redirects(
-../.venv-fastapi/lib/python3.8/site-packages/httpx/_client.py:1579: in _send_handling_redirects
-    response = await self._send_single_request(request, timeout)
-../.venv-fastapi/lib/python3.8/site-packages/httpx/_client.py:1620: in _send_single_request
-    ) = await transport.handle_async_request(
-../.venv-fastapi/lib/python3.8/site-packages/httpx/_transports/asgi.py:157: in handle_async_request
-    await self.app(scope, receive, send)
-../.venv-fastapi/lib/python3.8/site-packages/fastapi/applications.py:199: in __call__
-    await super().__call__(scope, receive, send)
-../.venv-fastapi/lib/python3.8/site-packages/starlette/applications.py:112: in __call__
-    await self.middleware_stack(scope, receive, send)
-../.venv-fastapi/lib/python3.8/site-packages/starlette/middleware/errors.py:181: in __call__
-    raise exc from None
-../.venv-fastapi/lib/python3.8/site-packages/starlette/middleware/errors.py:159: in __call__
-    await self.app(scope, receive, _send)
-../.venv-fastapi/lib/python3.8/site-packages/starlette/exceptions.py:82: in __call__
-    raise exc from None
-../.venv-fastapi/lib/python3.8/site-packages/starlette/exceptions.py:71: in __call__
-    await self.app(scope, receive, sender)
-../.venv-fastapi/lib/python3.8/site-packages/starlette/routing.py:580: in __call__
-    await route.handle(scope, receive, send)
-../.venv-fastapi/lib/python3.8/site-packages/starlette/routing.py:241: in handle
-    await self.app(scope, receive, send)
-../.venv-fastapi/lib/python3.8/site-packages/starlette/routing.py:52: in app
-    response = await func(request)
-../.venv-fastapi/lib/python3.8/site-packages/fastapi/routing.py:214: in app
-    raw_response = await run_endpoint_function(
-../.venv-fastapi/lib/python3.8/site-packages/fastapi/routing.py:149: in run_endpoint_function
-    return await dependant.call(**values)
-app/admin/governance/multitenant_wallet/wallet_admin.py:327: in create_subwallet
-    wallet_response = await aries_controller.multitenant.create_subwallet(
-../.venv-fastapi/lib/python3.8/site-packages/aries_cloudcontroller/controllers/multitenant.py:21: in create_subwallet
-    return await self.admin_POST(f"{self.base_url}/wallet", json_data=request)
-../.venv-fastapi/lib/python3.8/site-packages/aries_cloudcontroller/controllers/base.py:77: in admin_POST
-    response = await self.admin_request(
-../.venv-fastapi/lib/python3.8/site-packages/aries_cloudcontroller/controllers/base.py:40: in admin_request
-    async with self.client_session.request(
-../.venv-fastapi/lib/python3.8/site-packages/aiohttp/client.py:1117: in __aenter__
-    self._resp = await self._coro
-../.venv-fastapi/lib/python3.8/site-packages/aiohttp/client.py:544: in _request
-    await resp.start(conn)
-../.venv-fastapi/lib/python3.8/site-packages/aiohttp/client_reqrep.py:890: in start
-    message, payload = await self._protocol.read()  # type: ignore
-_ _ _ _ _ _ _ _ _ _ _ _ _ _ _ _ _ _ _ _ _ _ _ _ _ _ _ _ _ _ _ _ _ _ _ _ _ _ _ _ _ _ _ _ _ _ _ _ _ _ _ _ _ _ _ _ _ _ _ _ _ _ _ _ _ _ _ _ _ _ _ _ _
-
-self = &lt;aiohttp.client_proto.ResponseHandler object at 0x7f31be9a2940&gt;
-
-    async def read(self) -&gt; _T:
-        if not self._buffer and not self._eof:
-            assert not self._waiter
-            self._waiter = self._loop.create_future()
-            try:
-&gt;               await self._waiter
-E               aiohttp.client_exceptions.ClientOSError: [Errno 32] Broken pipe
-
-../.venv-fastapi/lib/python3.8/site-packages/aiohttp/streams.py:604: ClientOSError</error></testcase><testcase classname="tests.test_issuer_v1" name="test_send_problem_report" time="0.002"><error message="failed on setup with &quot;aiohttp.client_exceptions.ClientOSError: [Errno None] Can not write request body for http://localhost:4021/multitenancy/wallet&quot;">args = (), kwargs = {}, request = &lt;SubRequest 'async_client_bob_module_scope' for &lt;Function test_issue_credential&gt;&gt;
-setup = &lt;function pytest_fixture_setup.&lt;locals&gt;.wrapper.&lt;locals&gt;.setup at 0x7f31bf2e4d30&gt;
-finalizer = &lt;function pytest_fixture_setup.&lt;locals&gt;.wrapper.&lt;locals&gt;.finalizer at 0x7f31bf2e4dc0&gt;
-
-    def wrapper(*args, **kwargs):
-        loop = fixture_stripper.get_and_strip_from(
-            FixtureStripper.EVENT_LOOP, kwargs
-        )
-        request = fixture_stripper.get_and_strip_from(
-            FixtureStripper.REQUEST, kwargs
-        )
-
-        gen_obj = generator(*args, **kwargs)
-
-        async def setup():
-            res = await gen_obj.__anext__()
-            return res
-
-        def finalizer():
-            """Yield again, to finalize."""
-
-            async def async_finalizer():
-                try:
-                    await gen_obj.__anext__()
-                except StopAsyncIteration:
-                    pass
-                else:
-                    msg = "Async generator fixture didn't stop."
-                    msg += "Yield only once."
-                    raise ValueError(msg)
-
-            loop.run_until_complete(async_finalizer())
-
-        request.addfinalizer(finalizer)
-&gt;       return loop.run_until_complete(setup())
-
-../.venv-fastapi/lib/python3.8/site-packages/pytest_asyncio/plugin.py:142:
-_ _ _ _ _ _ _ _ _ _ _ _ _ _ _ _ _ _ _ _ _ _ _ _ _ _ _ _ _ _ _ _ _ _ _ _ _ _ _ _ _ _ _ _ _ _ _ _ _ _ _ _ _ _ _ _ _ _ _ _ _ _ _ _ _ _ _ _ _ _ _ _ _
-/usr/lib/python3.8/asyncio/base_events.py:616: in run_until_complete
-    return future.result()
-../.venv-fastapi/lib/python3.8/site-packages/pytest_asyncio/plugin.py:123: in setup
-    res = await gen_obj.__anext__()
-app/tests/conftest.py:97: in async_client_bob_module_scope
-    async with agent_client(async_client, "bob") as client:
-app/tests/conftest.py:116: in agent_client
-    agent = await async_next(create_wallet(async_client, name))
-app/tests/test_dependencies.py:79: in async_next
-    async for item in param:
-app/tests/conftest.py:146: in create_wallet
-    await async_client.post(
-../.venv-fastapi/lib/python3.8/site-packages/httpx/_client.py:1746: in post
-    return await self.request(
-../.venv-fastapi/lib/python3.8/site-packages/httpx/_client.py:1425: in request
-    response = await self.send(
-../.venv-fastapi/lib/python3.8/site-packages/httpx/_client.py:1510: in send
-    response = await self._send_handling_auth(
-../.venv-fastapi/lib/python3.8/site-packages/httpx/_client.py:1545: in _send_handling_auth
-    response = await self._send_handling_redirects(
-../.venv-fastapi/lib/python3.8/site-packages/httpx/_client.py:1579: in _send_handling_redirects
-    response = await self._send_single_request(request, timeout)
-../.venv-fastapi/lib/python3.8/site-packages/httpx/_client.py:1620: in _send_single_request
-    ) = await transport.handle_async_request(
-../.venv-fastapi/lib/python3.8/site-packages/httpx/_transports/asgi.py:157: in handle_async_request
-    await self.app(scope, receive, send)
-../.venv-fastapi/lib/python3.8/site-packages/fastapi/applications.py:199: in __call__
-    await super().__call__(scope, receive, send)
-../.venv-fastapi/lib/python3.8/site-packages/starlette/applications.py:112: in __call__
-    await self.middleware_stack(scope, receive, send)
-../.venv-fastapi/lib/python3.8/site-packages/starlette/middleware/errors.py:181: in __call__
-    raise exc from None
-../.venv-fastapi/lib/python3.8/site-packages/starlette/middleware/errors.py:159: in __call__
-    await self.app(scope, receive, _send)
-../.venv-fastapi/lib/python3.8/site-packages/starlette/exceptions.py:82: in __call__
-    raise exc from None
-../.venv-fastapi/lib/python3.8/site-packages/starlette/exceptions.py:71: in __call__
-    await self.app(scope, receive, sender)
-../.venv-fastapi/lib/python3.8/site-packages/starlette/routing.py:580: in __call__
-    await route.handle(scope, receive, send)
-../.venv-fastapi/lib/python3.8/site-packages/starlette/routing.py:241: in handle
-    await self.app(scope, receive, send)
-../.venv-fastapi/lib/python3.8/site-packages/starlette/routing.py:52: in app
-    response = await func(request)
-../.venv-fastapi/lib/python3.8/site-packages/fastapi/routing.py:214: in app
-    raw_response = await run_endpoint_function(
-../.venv-fastapi/lib/python3.8/site-packages/fastapi/routing.py:149: in run_endpoint_function
-    return await dependant.call(**values)
-app/admin/governance/multitenant_wallet/wallet_admin.py:327: in create_subwallet
-    wallet_response = await aries_controller.multitenant.create_subwallet(
-../.venv-fastapi/lib/python3.8/site-packages/aries_cloudcontroller/controllers/multitenant.py:21: in create_subwallet
-    return await self.admin_POST(f"{self.base_url}/wallet", json_data=request)
-../.venv-fastapi/lib/python3.8/site-packages/aries_cloudcontroller/controllers/base.py:77: in admin_POST
-    response = await self.admin_request(
-../.venv-fastapi/lib/python3.8/site-packages/aries_cloudcontroller/controllers/base.py:40: in admin_request
-    async with self.client_session.request(
-../.venv-fastapi/lib/python3.8/site-packages/aiohttp/client.py:1117: in __aenter__
-    self._resp = await self._coro
-../.venv-fastapi/lib/python3.8/site-packages/aiohttp/client.py:544: in _request
-    await resp.start(conn)
-../.venv-fastapi/lib/python3.8/site-packages/aiohttp/client_reqrep.py:890: in start
-    message, payload = await self._protocol.read()  # type: ignore
-_ _ _ _ _ _ _ _ _ _ _ _ _ _ _ _ _ _ _ _ _ _ _ _ _ _ _ _ _ _ _ _ _ _ _ _ _ _ _ _ _ _ _ _ _ _ _ _ _ _ _ _ _ _ _ _ _ _ _ _ _ _ _ _ _ _ _ _ _ _ _ _ _
-
-self = &lt;aiohttp.client_proto.ResponseHandler object at 0x7f31bf2e5880&gt;
-
-    async def read(self) -&gt; _T:
-        if not self._buffer and not self._eof:
-            assert not self._waiter
-            self._waiter = self._loop.create_future()
-            try:
-&gt;               await self._waiter
-E               aiohttp.client_exceptions.ClientOSError: [Errno None] Can not write request body for http://localhost:4021/multitenancy/wallet
-
-../.venv-fastapi/lib/python3.8/site-packages/aiohttp/streams.py:604: ClientOSError</error></testcase></testsuite></testsuites>
-=======
 _ _ _ _ _ _ _ _ _ _ _ _ _ _ _ _ _ _ _ _ _ _ _ _ _ _ _ _ _ _ _ _ _ _ _ _ _ _ _ _ _ _ _ _ _ _ _ _ _ _ _ _ _ _ _ _ _ _ _ _ _ _ _ _ _ _ _ _ _ _ _ _ _ _ _ _ _ _ _ _ _ _ _ _ _ _ _ _ _
 
 async_client = &lt;httpx.AsyncClient object at 0x7f321bb432e0&gt;, key = 'bob'
@@ -1021,5 +186,4 @@
         )
 E       KeyError: 'did_object'
 
-app/tests/conftest.py:170: KeyError</error></testcase></testsuite></testsuites>
->>>>>>> 7080052b
+app/tests/conftest.py:170: KeyError</error></testcase></testsuite></testsuites>