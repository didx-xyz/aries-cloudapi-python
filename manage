#!/bin/bash
export MSYS_NO_PATHCONV=1
export DOCKERHOST=${APPLICATION_URL-$(docker run --rm --net=host codenvy/che-ip)}
set -e

SCRIPT_HOME="$(cd "$(dirname "$0")" && pwd)"

# =================================================================================================================
# Usage:
# -----------------------------------------------------------------------------------------------------------------
usage() {
  cat <<-EOF

      Usage: $0 [command] [options]

      Commands:

      up -  Builds the images, creates the application containers
            and starts the services based on the docker-compose.yml file.

            You can pass in a list of containers to start.
            By default all containers will be started.

            The API_URL used by tob-web can also be redirected.

            Examples:
            $0 start
            $0 start EXTERNAL-agent

      start - Same as up

      restart - Re-starts the application containers,
                useful when updating one of the container images during development.

            You can pass in a list of containers to be restarted.
            By default all containers will be restarted.

            Examples:
            $0 start
            $0 start faber-agent

      logs - Display the logs from the docker compose run (ctrl-c to exit).

      stop - Stops the services.  This is a non-destructive process.  The volumes and containers
             are not deleted so they will be reused the next time you run start.

      down - Brings down the services and removes the volumes (storage) and containers.
      rm - Same as down

      tests - Same as up but run the Tests container too

EOF
  exit 1
}
# -----------------------------------------------------------------------------------------------------------------
# Default Settings:
# -----------------------------------------------------------------------------------------------------------------
DEFAULT_CONTAINERS="governance-trust-registry trustregistry-db governance-multitenant-wallets-db governance-multitenant-agent tails-server ledger-nodes ledger-browser
                    governance-ga-wallets-db governance-ga-agent governance-multitenant-web governance-ga-web wh-redis governance-webhooks-web governance-endorser"
TEST_CONTAINERS="${DEFAULT_CONTAINERS} tests"
# -----------------------------------------------------------------------------------------------------------------
# Functions:
# -----------------------------------------------------------------------------------------------------------------
function echoRed() {
  _msg=${1}
  _red='\e[31m'
  _nc='\e[0m' # No Color
  echo -e "${_red}${_msg}${_nc}"
}

function echoYellow() {
  _msg=${1}
  _yellow='\e[33m'
  _nc='\e[0m' # No Color
  echo -e "${_yellow}${_msg}${_nc}"
}

configureEnvironment() {

  if [ -f .env ]; then
    while read line; do
      if [[ ! "$line" =~ ^\# ]] && [[ "$line" =~ .*= ]]; then
        export ${line//[$'\r\n']/}
      fi
    done <.env
  fi

  for arg in "$@"; do
    # Remove recognized arguments from the list after processing.
    shift

    # echo "arg: ${arg}"
    # echo "Remaining: ${@}"

    case "$arg" in
    *=*)
      # echo "Exporting ..."
      export "${arg}"
      ;;
    *)
      # echo "Saving for later ..."
      # If not recognized, save it for later procesing ...
      set -- "$@" "$arg"
      ;;
    esac
  done

  # global
  export COMPOSE_PROJECT_NAME="${COMPOSE_PROJECT_NAME:controller}"
  export GENESIS_URL="http://localhost:9000/genesis"
  export WALLET_TYPE="askar"

}

getInputParams() {
  ARGS=""

  for arg in $@; do
    case "$arg" in
    *=*)
      # Skip it
      ;;
    *)
      ARGS+=" $arg"
      ;;
    esac
  done

  echo ${ARGS}
}

getStartupParams() {
  CONTAINERS=""
  ARGS=""

  for arg in $@; do
    case "$arg" in
    *=*)
      # Skip it
      ;;
    -*)
      ARGS+=" $arg"
      ;;
    *)
      CONTAINERS+=" $arg"
      ;;
    esac
  done

  if [ $tests ]; then
    CONTAINERS="$TEST_CONTAINERS"
  fi
  if [ -z "$CONTAINERS" ]; then
    CONTAINERS="$DEFAULT_CONTAINERS"
  fi

  echo ${ARGS} ${CONTAINERS}
}

deleteVolumes() {
  _projectName=${COMPOSE_PROJECT_NAME:-docker}

  echo "Stopping and removing any running containers ..."
  docker compose down -v

  _pattern="^${_projectName}_\|^docker_"
  _volumes=$(docker volume ls -q | grep ${_pattern})

  if [ ! -z "${_volumes}" ]; then
    echo "Removing project volumes ..."
    echo ${_volumes} | xargs docker volume rm
  else
    echo "No project volumes exist."
  fi

  echo "Removing build cache ..."
  rm -Rf ../client/tob-web/.cache
}

getSeedJson() {
  _seed=${1}
  if [ -z "${_seed}" ]; then
    echo -e \\n"getSeedJson; Missing parameter!"\\n
    exit 1
  fi

  echo "{\"seed\": \"${_seed}\"}"
}

generateSeeds() {
  echo ${INDY_WALLET_SEED}
}

toLower() {
  echo $(echo ${@} | tr '[:upper:]' '[:lower:]')
}

echoError() {
  _msg=${1}
  _red='\033[0;31m'
  _nc='\033[0m' # No Color
  echo -e "${_red}${_msg}${_nc}" >&2
}

functionExists() {
  (
    if [ ! -z ${1} ] && type ${1} &>/dev/null; then
      return 0
    else
      return 1
    fi
  )
}
# =================================================================================================================

pushd "${SCRIPT_HOME}" >/dev/null
COMMAND=$(toLower ${1})
shift || COMMAND=usage

case "${COMMAND}" in
start | up)
  echoYellow "Starting up... This can take a couple of minutes."
  _startupParams=$(getStartupParams $@)
  configureEnvironment "$@"
  docker --log-level ERROR \
    compose up \
    --build --remove-orphans \
    -d ${_startupParams}
  docker --log-level ERROR \
    compose logs \
    -f
  ;;
up-as-daemon)
  echoYellow "Starting up... This can take a couple of minutes."
  _startupParams=$(getStartupParams $@)
  configureEnvironment "$@"
  docker --log-level ERROR \
    compose up \
    --build --remove-orphans --force-recreate -d ${_startupParams}
  ;;
up-daemon-usecache)
  echoYellow "Starting up... This can take a couple of minutes."
  _startupParams=$(getStartupParams $@)
  configureEnvironment "$@"
  docker --log-level ERROR \
    compose up \
    --build \
    -d ${_startupParams}
  ;;
tests)
  echoYellow "Starting up... This can take a couple of minutes."
  tests=true
  _startupParams=$(getStartupParams $@)
  configureEnvironment "$@"
<<<<<<< HEAD
  docker --log-level ERROR \
    compose up \
    --build --remove-orphans \
    -d ${_startupParams}
=======
  # Create a directory for logs if it doesn't exist
  log_dir="logs/compose-up"
  mkdir -p "$log_dir"

  # Generate a timestamp for the log file
  timestamp=$(date +"%Y-%m-%d_%H-%M-%S")

  # Construct the log file path
  log_file="$log_dir/docker_startup_${timestamp}.log"

  docker --log-level ERROR \
    compose up \
    --build --remove-orphans \
    -d ${_startupParams} 2>&1 | tee "$log_file"

>>>>>>> 5f7cd448
  echo "Testing ..."
  docker --log-level ERROR \
    compose logs \
    -f | \
    while IFS= read -r line; do
      if [[ "$line" == "tests exited with code"* ]]; then
        # React to the desired log entry
        echo "Detected 'tests exited with code' in log. Stopping services..."
        exit 0
      fi
    done
  ;;
restart)
  _startupParams=$(getStartupParams $@)
  configureEnvironment "$@"
  docker compose stop ${_startupParams}
  docker compose up -d --build --remove-orphans ${_startupParams}
  ;;
logs)
  configureEnvironment "$@"
  docker compose logs -f
  ;;
stop)
  configureEnvironment
  docker compose stop
  ;;
rm | down)
  configureEnvironment
  docker --log-level ERROR \
    compose down \
    -v
  usage
  ;;
esac

popd >/dev/null<|MERGE_RESOLUTION|>--- conflicted
+++ resolved
@@ -252,12 +252,6 @@
   tests=true
   _startupParams=$(getStartupParams $@)
   configureEnvironment "$@"
-<<<<<<< HEAD
-  docker --log-level ERROR \
-    compose up \
-    --build --remove-orphans \
-    -d ${_startupParams}
-=======
   # Create a directory for logs if it doesn't exist
   log_dir="logs/compose-up"
   mkdir -p "$log_dir"
@@ -273,7 +267,6 @@
     --build --remove-orphans \
     -d ${_startupParams} 2>&1 | tee "$log_file"
 
->>>>>>> 5f7cd448
   echo "Testing ..."
   docker --log-level ERROR \
     compose logs \
