--- conflicted
+++ resolved
@@ -83,8 +83,7 @@
         "request_received": "request-received",
         "presentation_sent": "presentation-sent",
         "presentation_received": "presentation-received",
-        "verified": "verified",
-        "presentation_acked": "presentation-acked",
+        "verified": "done",
         "done": "done",
         "presentation_acked": "done",
         "abandoned": "abandoned",
@@ -127,24 +126,6 @@
     protocol_version: IssueCredentialProtocolVersion
     schema_id: Optional[str]
     credential_definition_id: Optional[str]
-<<<<<<< HEAD
-    state: Union[
-        None,
-        Literal[
-            "proposal-sent",
-            "proposal-received",
-            "offer-sent",
-            "offer-received",
-            "request-sent",
-            "request-received",
-            "credential-issued",
-            "credential-received",
-            "credential-acked",
-            "done",
-            "abandoned",
-            "verified",
-        ],
-=======
     state: Literal[
         "proposal-sent",
         "proposal-received",
@@ -155,7 +136,6 @@
         "credential-issued",
         "credential-received",
         "done",
->>>>>>> 57081bdf
     ]
     # Attributes can be None in proposed state
     attributes: Optional[Dict[str, str]] = None
@@ -180,8 +160,6 @@
             "request-received",
             "presentation-sent",
             "presentation-received",
-            "presentation-acked",
-            "verified",
             "done",
             "abandoned",
         ],
