from sqlalchemy import Column, String

<<<<<<< HEAD
from .database import Base
from .list_type import StringList
=======
from database import Base
>>>>>>> 592662a1


class Actor(Base):
    __tablename__ = "actors"

    id = Column(String, primary_key=True, index=True)
    name = Column(String, unique=True, index=True)
    roles = Column(StringList, index=True)
    didcomm_invitation = Column(String, unique=True, index=True)
    did = Column(String, unique=True, index=True)


class Schema(Base):
    __tablename__ = "schemas"

    did = Column(String, primary_key=True, index=True)
    name = Column(String, index=True)
    version = Column(String, index=True)<|MERGE_RESOLUTION|>--- conflicted
+++ resolved
@@ -1,11 +1,7 @@
 from sqlalchemy import Column, String
 
-<<<<<<< HEAD
-from .database import Base
-from .list_type import StringList
-=======
 from database import Base
->>>>>>> 592662a1
+from list_type import StringList
 
 
 class Actor(Base):
