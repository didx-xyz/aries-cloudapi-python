import asyncio
import time
from collections import defaultdict as ddict
from datetime import datetime, timedelta
from typing import Any, AsyncGenerator, Tuple

from shared.log_config import get_logger
from shared.models.topics import WEBHOOK_TOPIC_ALL, TopicItem
from webhooks.dependencies.event_generator_wrapper import EventGeneratorWrapper

logger = get_logger(__name__)

MAX_EVENT_AGE_SECONDS = 30
MAX_QUEUE_SIZE = 200
QUEUE_CLEANUP_PERIOD = 60
CLIENT_QUEUE_POLL_PERIOD = 0.2


class SseManager:
    """
    Class to manage Server-Sent Events (SSE).
    """

    def __init__(self):
        # Define incoming events queue, to decouple the process of receiving events,
        # from the process of storing them in the per-wallet queues
        self.incoming_events = asyncio.Queue()

        # The following nested defaultdict stores events per wallet_id, per topic
        self.fifo_cache = ddict(
            lambda: ddict(lambda: asyncio.Queue(maxsize=MAX_QUEUE_SIZE))
        )
        self.lifo_cache = ddict(
            lambda: ddict(lambda: asyncio.LifoQueue(maxsize=MAX_QUEUE_SIZE))
        )
        # Last In First Out Queue is to be used for consumption, so that newest events are yielded first
        # FIFO Queue maintains order of events and is used to repopulate LIFO queue after consumption

        # Concurrency per wallet/topic
        self.cache_locks = ddict(lambda: ddict(asyncio.Lock))

        # To clean up queues that are no longer used
        self._cache_last_accessed = ddict(lambda: ddict(datetime.now))

        # Start background tasks to process incoming events and cleanup queues
        asyncio.create_task(self._process_incoming_events())
        asyncio.create_task(self._cleanup_cache())

    async def enqueue_sse_event(
        self, event: TopicItem, wallet: str, topic: str
    ) -> None:
        """
        Enqueue a SSE event to be sent to a specific wallet for a specific topic.

        Args:
            event: The event to enqueue.
            wallet: The ID of the wallet to which to enqueue the event.
            topic: The topic to which to enqueue the event.
        """
        logger.debug(
            "Enqueueing event for wallet `{}`: {}",
            wallet,
            event,
        )

        # Add the event to the incoming events queue, with timestamp
        await self.incoming_events.put((event, wallet, topic, time.time()))

    async def _process_incoming_events(self):
        while True:
            # Wait for an event to be added to the incoming events queue
            event, wallet, topic, timestamp = await self.incoming_events.get()

            # Process the event into the per-wallet queues
            async with self.cache_locks[wallet][topic]:
                # Check if queue is full and make room before adding events
                if self.fifo_cache[wallet][topic].full():
                    logger.warning(
                        "SSE Manager: fifo_cache is full for wallet `{}` and topic `{}` with max queue length `{}`",
                        wallet,
                        topic,
                        MAX_QUEUE_SIZE,
                    )

                    await self.fifo_cache[wallet][topic].get()

                    # cannot pop from lifo queue; rebuild from fifo queue
                    lifo_queue, fifo_queue = await _copy_queue(
                        self.fifo_cache[wallet][topic]
                    )
                    self.fifo_cache[wallet][topic] = fifo_queue
                    self.lifo_cache[wallet][topic] = lifo_queue

                timestamped_event: Tuple(float, TopicItem) = (timestamp, event)
                logger.debug(
                    "Putting event on cache for wallet `{}`, topic `{}`: {}",
                    wallet,
                    topic,
                    event,
                )
                await self.lifo_cache[wallet][topic].put(timestamped_event)
                await self.fifo_cache[wallet][topic].put(timestamped_event)

    async def sse_event_stream(
        self,
        *,
        wallet: str,
        topic: str,
        stop_event: asyncio.Event,
        duration: int = 0,
    ) -> EventGeneratorWrapper:
        """
        Create a SSE stream of events for a wallet_id on a specific topic

        Args:
            wallet: The ID of the wallet subscribing to the topic.
            topic: The topic for which to create the event stream.
            duration: Timeout duration in seconds. 0 means no timeout.
        """
        client_queue = asyncio.Queue()

        populate_task = asyncio.create_task(
            self._populate_client_queue(
                wallet=wallet,
                topic=topic,
                client_queue=client_queue,
            )
        )

        async def event_generator() -> AsyncGenerator[TopicItem, Any]:
            bound_logger = logger.bind(body={"wallet": wallet, "topic": topic})
            bound_logger.debug("SSE Manager: Starting event_generator")
            end_time = time.time() + duration if duration > 0 else None
            remaining_time = None
            while not stop_event.is_set():
                try:
                    if end_time:
                        remaining_time = end_time - time.time()
                        if remaining_time <= 0:
                            bound_logger.debug(
                                "Event generator timeout: remaining_time < 0"
                            )
                            stop_event.set()
                            break
                    event = await asyncio.wait_for(
                        client_queue.get(), timeout=remaining_time
                    )
                    yield event
                except asyncio.TimeoutError:
                    bound_logger.debug(
                        "Event generator timeout: waiting for event on queue"
                    )
                    stop_event.set()
                except asyncio.CancelledError:
                    bound_logger.debug("Task cancelled")
                    stop_event.set()

            populate_task.cancel()  # After stop_event is set

        return EventGeneratorWrapper(
            generator=event_generator(), populate_task=populate_task
        )

    async def _populate_client_queue(
        self, *, wallet: str, topic: str, client_queue: asyncio.Queue
    ):
        logger.debug(
            "SSE Manager: start _populate_client_queue for wallet `{}` and topic `{}`",
            wallet,
            topic,
        )
        event_log = []  # to keep track of events already added for this client queue

        while True:
            if topic == WEBHOOK_TOPIC_ALL:
                for topic_key in self.lifo_cache[wallet].keys():
                    event_log = await self._append_to_queue(
                        wallet=wallet,
                        topic=topic_key,
                        client_queue=client_queue,
                        event_log=event_log,
                    )
            else:
                event_log = await self._append_to_queue(
                    wallet=wallet,
                    topic=topic,
                    client_queue=client_queue,
                    event_log=event_log,
                )

            # Sleep for a short duration to allow sufficient release of concurrency locks
            await asyncio.sleep(CLIENT_QUEUE_POLL_PERIOD)

    async def _append_to_queue(
        self, *, wallet: str, topic: str, client_queue: asyncio.Queue, event_log: list
    ):
        queue_is_read = False
        async with self.cache_locks[wallet][topic]:
            lifo_queue_for_topic = self.lifo_cache[wallet][topic]
            try:
                while True:
                    timestamp, event = lifo_queue_for_topic.get_nowait()
                    queue_is_read = True
                    if (timestamp, event) not in event_log:
                        self._cache_last_accessed[wallet][topic] = datetime.now()
                        event_log += ((timestamp, event),)
                        client_queue.put_nowait(event)
            except asyncio.QueueEmpty:
                # No event on lifo_queue, so we can continue
                pass
            except asyncio.QueueFull:
                # Because we are using `put_nowait`. Should not happen as queue has no max size
                logger.error(
                    "Client Queue is full for wallet {} on topic {}",
                    wallet,
                    topic,
                )

            if queue_is_read:
                # We've consumed from the lifo_queue, so repopulate it before exiting lock:
                lifo_queue, fifo_queue = await _copy_queue(
                    self.fifo_cache[wallet][topic]
                )
                self.fifo_cache[wallet][topic] = fifo_queue
                self.lifo_cache[wallet][topic] = lifo_queue

        return event_log

    async def _cleanup_cache(self):
        while True:
            # Wait for a while between cleanup operations
            await asyncio.sleep(QUEUE_CLEANUP_PERIOD)
            logger.debug("SSE Manager: Running periodic cleanup task")

            try:
                # Iterate over all cache queues
                for wallet in list(self.lifo_cache.keys()):
                    for topic in list(self.lifo_cache[wallet].keys()):
                        if datetime.now() - self._cache_last_accessed[wallet][
                            topic
                        ] > timedelta(seconds=MAX_EVENT_AGE_SECONDS):
                            async with self.cache_locks[wallet][topic]:
                                del self.lifo_cache[wallet][topic]
                                del self._cache_last_accessed[wallet][topic]

                                if topic in self.fifo_cache[wallet]:
                                    # We are using keys from lifo_cache, so key exists
                                    # should be checked before trying to access in fifo_cache
                                    del self.fifo_cache[wallet][topic]
                                else:
                                    logger.warning(
                                        "SSE Manager: Avoided KeyError in `_cleanup_cache`. "
                                        "fifo_cache keys are not synced with lifo_cache keys, "
                                        "for wallet `{}` and topic `{}`. Maybe caused by client disconnects.",
                                        wallet,
                                        topic,
                                    )

                            del self.cache_locks[wallet][topic]
            except KeyError as e:
                logger.warning(
                    "SSE Manager: Caught KeyError in `_cleanup_cache`: {}.", e
                )

            logger.debug("SSE Manager: Finished cleanup task.")


async def _copy_queue(
    queue: asyncio.Queue, maxsize: int = MAX_QUEUE_SIZE
) -> Tuple[asyncio.LifoQueue, asyncio.Queue]:
    # Consuming a queue removes its content. Therefore, we create two new queues to copy one
    logger.debug("SSE Manager: Repopulating cache")
    lifo_queue, fifo_queue = asyncio.LifoQueue(maxsize), asyncio.Queue(maxsize)
    while True:
        try:
            timestamp, item = queue.get_nowait()
            if (
                time.time() - timestamp <= MAX_EVENT_AGE_SECONDS
<<<<<<< HEAD
            ):  # only copy events that are less than our max event duration
=======
            ):  # only copy events that are less than our max event age
>>>>>>> dc6b45c1
                await lifo_queue.put((timestamp, item))
                await fifo_queue.put((timestamp, item))
        except asyncio.QueueEmpty:
            break
    logger.debug("SSE Manager: Finished repopulating cache.")

    return lifo_queue, fifo_queue<|MERGE_RESOLUTION|>--- conflicted
+++ resolved
@@ -276,11 +276,7 @@
             timestamp, item = queue.get_nowait()
             if (
                 time.time() - timestamp <= MAX_EVENT_AGE_SECONDS
-<<<<<<< HEAD
             ):  # only copy events that are less than our max event duration
-=======
-            ):  # only copy events that are less than our max event age
->>>>>>> dc6b45c1
                 await lifo_queue.put((timestamp, item))
                 await fifo_queue.put((timestamp, item))
         except asyncio.QueueEmpty:
