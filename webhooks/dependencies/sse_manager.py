--- conflicted
+++ resolved
@@ -92,9 +92,6 @@
                     self.fifo_cache[wallet][topic] = fifo_queue
                     self.lifo_cache[wallet][topic] = lifo_queue
 
-<<<<<<< HEAD
-                timestamped_event: Tuple(float, TopicItem) = (time.time(), event)
-=======
                 timestamped_event: Tuple(float, TopicItem) = (timestamp, event)
                 logger.debug(
                     "Putting event on cache for wallet `{}`, topic `{}`: {}",
@@ -102,7 +99,6 @@
                     topic,
                     event,
                 )
->>>>>>> 211f0b8c
                 await self.lifo_cache[wallet][topic].put(timestamped_event)
                 await self.fifo_cache[wallet][topic].put(timestamped_event)
 
@@ -251,26 +247,16 @@
     # Consuming a queue removes its content. Therefore, we create two new queues to copy one
     logger.debug("SSE Manager: Repopulating cache")
     lifo_queue, fifo_queue = asyncio.LifoQueue(maxsize), asyncio.Queue(maxsize)
-<<<<<<< HEAD
-    while not queue.empty():
-        timestamp, item = await queue.get()
-        if (
-            time.time() - timestamp <= MAX_EVENT_AGE_SECONDS
-        ):  # only copy events that are less than our max event duration
-            await lifo_queue.put((timestamp, item))
-            await fifo_queue.put((timestamp, item))
-=======
     while True:
         try:
             timestamp, item = queue.get_nowait()
             if (
                 time.time() - timestamp <= MAX_EVENT_AGE_SECONDS
-            ):  # only copy events that are less than a minute old
+            ):  # only copy events that are less than our max event duration
                 await lifo_queue.put((timestamp, item))
                 await fifo_queue.put((timestamp, item))
         except asyncio.QueueEmpty:
             break
     logger.debug("SSE Manager: Finished repopulating cache")
->>>>>>> 211f0b8c
 
     return lifo_queue, fifo_queue