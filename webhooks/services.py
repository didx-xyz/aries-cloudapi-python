"""Services module."""

import json
import logging
from typing import Any, List

from aioredis import Redis
from pydantic import ValidationError

from models import (
    to_connections_model,
    to_credential_hook_model,
    to_proof_hook_model,
)

from shared_models import (
<<<<<<< HEAD
    BasicMessage,
=======
    TopicItem,
    Oob,
    RedisItem,
>>>>>>> 5894fd7b
    Connection,
    CredentialExchange,
    Endorsement,
    Oob,
    PayloadType,
    PresentationExchange,
    RedisItem,
    TopicItem,
)

log = logging.getLogger(__name__)


class Service:
    def __init__(self, redis: Redis) -> None:
        self._redis = redis

    def _is_proof(self, topic: str) -> bool:
        proofs_identifiers = ["present_proof", "present_proof_v2_0"]
        return topic in proofs_identifiers

    def _is_credential(self, topic: str) -> bool:
        credential_identifiers = ["issue_credential", "issue_credential_v2_0"]
        return topic in credential_identifiers

    def _proof_hook_versioned(self, item: RedisItem) -> PresentationExchange:
        return to_proof_hook_model(item=item)

    def _credential_hook_versioned(self, item: RedisItem) -> CredentialExchange:
        return to_credential_hook_model(item=item)

    def _version_connections(self, item: RedisItem) -> Connection:
        return to_connections_model(item=item)

    def _basic_messages(self, item: RedisItem) -> BasicMessage:
        basic_message = BasicMessage(**item["payload"])

        return basic_message

    def _endorsements(self, item: RedisItem):
        endorsement = Endorsement(**item["payload"])
        endorsement.state = endorsement.state.replace("_", "-")

        return endorsement

    def _oob(self, item: RedisItem):
        oob = Oob(**item["payload"])

        return oob

    def _to_item(self, data: RedisItem):
        item = None

        # Transform the data to the appropriate model
        if data["topic"] == "proofs":
            item = self._proof_hook_versioned(data)
        elif data["topic"] == "credentials":
            item = self._credential_hook_versioned(data)
        elif data["topic"] == "connections":
            item = self._version_connections(data)
        elif data["topic"] == "basic-messages":
            item = self._basic_messages(data)
        elif data["topic"] == "endorsements":
            item = self._endorsements(data)
        elif data["topic"] == "oob":
            item = self._oob(data)

        return item

    def _to_topic_item(
        self, data: RedisItem, payload: PayloadType
    ) -> TopicItem[PayloadType]:
        return TopicItem[PayloadType](
            topic=data["topic"],
            wallet_id=data["wallet_id"],
            origin=data["origin"],
            payload=payload,
        )

    async def add_topic_entry(self, topic: str, hook: str):
        await self._redis.sadd(topic, hook)

    async def transform_topic_entry(self, data: RedisItem):
        """Transforms an entry from the redis cache into model."""
        payload = self._to_item(data=data)

        # Only return payload if recognized event
        if payload:
            return self._to_topic_item(data=data, payload=payload)

    async def get_all_by_wallet(self, wallet_id: str):
        # Get the data from redis queue
        data_list: List[TopicItem[Any]] = []
        entries = await self._redis.smembers(wallet_id)

        for entry in entries:
            try:
                data: RedisItem = json.loads(entry)
                webhook = await self.transform_topic_entry(data)

                if webhook:
                    data_list.append(webhook)
            # Log the data failing to create webhook, skip appending
            # anything to the list, and continue to next item in entries
            except (ValidationError, json.JSONDecodeError) as e:
                log.error(f"Error creating formatted webhook for\n{data}\n{e!r}")
            # Catch the general case if sth else/unknown occurs:
            except Exception as e:
                log.error(f"Unknown exception occurred:\n{e!r}")

        return data_list

    async def get_all_for_topic_by_wallet_id(
        self, topic: str, wallet_id: str
    ) -> List[TopicItem[Any]]:
        data_list: List[TopicItem[Any]] = []
        entries = await self._redis.smembers(wallet_id)

        for entry in entries:
            try:
                data: RedisItem = json.loads(entry)
                # Only take current topic
                if data["topic"] != topic:
                    continue

                webhook = await self.transform_topic_entry(data)

                if webhook:
                    data_list.append(webhook)
            # Log the data failing to create webhook, skip appending
            # anything to the list, and continue to next item in entries
            except (ValidationError, json.JSONDecodeError) as e:
                log.error(f"Error creating formatted webhook for\n{data}\n{e!r}")
            # Catch the general case if sth else/unknown occurs:
            except Exception as e:
                log.error(f"Unknown exception occurred:\n{e!r}")

        return data_list<|MERGE_RESOLUTION|>--- conflicted
+++ resolved
@@ -14,13 +14,9 @@
 )
 
 from shared_models import (
-<<<<<<< HEAD
-    BasicMessage,
-=======
     TopicItem,
     Oob,
     RedisItem,
->>>>>>> 5894fd7b
     Connection,
     CredentialExchange,
     Endorsement,
