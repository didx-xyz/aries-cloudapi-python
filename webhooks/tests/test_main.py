--- conflicted
+++ resolved
@@ -39,18 +39,12 @@
 
 
 @pytest.mark.anyio
-<<<<<<< HEAD
-async def test_app_lifespan():
-    # Mocks for services and container
-    acapy_events_processor_mock = MagicMock(start=Mock(), stop=AsyncMock())
-    sse_manager_mock = MagicMock(start=Mock(), stop=AsyncMock())
-    billing_processor_mock = MagicMock(start=Mock(), stop=AsyncMock())
-=======
 async def test_app_lifespan(
     acapy_events_processor_mock,  # pylint: disable=redefined-outer-name
     sse_manager_mock,  # pylint: disable=redefined-outer-name
 ):
->>>>>>> 8f606650
+    billing_processor_mock = MagicMock(start=Mock(), stop=AsyncMock())
+
     container_mock = MagicMock(
         acapy_events_processor=MagicMock(return_value=acapy_events_processor_mock),
         sse_manager=MagicMock(return_value=sse_manager_mock),
